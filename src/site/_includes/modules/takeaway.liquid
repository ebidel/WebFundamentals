{% comment %}
  Handy alias for the highlight module with pre-populated values for Key Takaways / learnings
{% endcomment %}

{% assign type = "learning" %}
{% assign character = "*" %}
<<<<<<< HEAD
{% assign title = "TL;DR" %}
=======
{% assign title = "Key Takeaways" %}
{% assign position = "left" %}
>>>>>>> e912bd23

{% if include.title %}
{% assign title = include.title %}
{% endif %}
{% if include.type %}
{% assign type = include.type %}
{% endif %}
{% if include.character %}
{% assign character = include.character %}
{% endif %}
{% if include.position %}
{% assign position = include.position %}
{% endif %}


{% include modules/highlight.liquid title=title text=include.text list=include.list position=position type=type character=character %}<|MERGE_RESOLUTION|>--- conflicted
+++ resolved
@@ -4,12 +4,8 @@
 
 {% assign type = "learning" %}
 {% assign character = "*" %}
-<<<<<<< HEAD
-{% assign title = "TL;DR" %}
-=======
 {% assign title = "Key Takeaways" %}
 {% assign position = "left" %}
->>>>>>> e912bd23
 
 {% if include.title %}
 {% assign title = include.title %}
