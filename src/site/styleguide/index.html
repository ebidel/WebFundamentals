--- conflicted
+++ resolved
@@ -55,8 +55,6 @@
     </div>
   </section>
 
-
-<<<<<<< HEAD
   <a name="lists"></a>
   <section class="styleguide__lists">
     <h3>Lists</h3>
@@ -97,9 +95,6 @@
 
   </section>
 
-
-=======
->>>>>>> e0db0a91
   <a name="grid"></a>
   <section class="styleguide__grid">
     <h3 class="styleguide__module-title">Grid</h3>
