---
layout: article
title: "Layout basics"
description: ""
article:
  written_on: 2014-01-01
  updated_on: 2014-01-06
  order: 1
collection: multi-device-layouts
key-takeaways:
  set-viewport:
    - Always add a meta viewport tag in the head of every document including 
      `width=device-width` and `initial-scale=1`
    - Ensure your page is accessible by not disabling user scaling.
    - <meta name=viewport content="width=device-width, initial-scale=1">
  size-content-to-viewport:
    - Do not use large fixed width elements.
    - Content should not rely on a particular viewport width to render well.
    - Use CSS media queries to apply different styling for small and large screens.
  use-media-queries:
    - Media queries can be used to apply styles based on device characteristics.
    - Use `min-width` over of `min-device-width` to ensure the broadest experience.
    - Use relative sizes for elements to avoid breaking layout.
  choose-breakpoints:
    - Create breakpoints based on content, never on specific devices, products or 
      brands. 
    - Design for the smallest mobile device first, then progressively enhance the 
      experience as more screen real estate becomes available.
    - Keep lines of text to around 70 or 80 characters.
    
---

{% wrap content%}

# A need for responsive pages

The use of mobile devices to surf the web is growing at an astronomical pace,
but unfortunately the much of the web isn't optimized for those mobile devices.
Mobile devices are often constrained by display size, and require a different
approach to how content is laid out on screen.

There are a multitude of different screen sizes across phones, phablets,
tablets, desktops, game consoles, TVs, even wearables, and the landscape is
always changing.  What is available today will likely be very different a year
from now.  For this reason, creating experiences based on specific devices is
nearly impossible.

## What is responsive web design

**[VIDEO of fully responsive site being resized]**

Responsive web design, originally defined by [Ethan Marcotte in A List
Apart](http://alistapart.com/article/responsive-web-design/) responds to the
needs of the user and the device they're using.  The layout changes based on the
size and capabilities of the device.  For example, on a phone, users would see
content shown in a single column view; a tablet might show the same content in
two columns.

# Set the viewport

<<<<<<< HEAD
{% include modules/highlight.liquid title="Key Takeaway" type="learning" list=page.key-takeaways.set-viewport %}
=======
{% class key-takeaway %}
Key Takeaways

* Always add a meta viewport tag in the head of every document including
  `width=device-width` and `initial-scale=1`
* Ensure your page is accessible by not disabling user scaling.
* <meta name=viewport content="width=device-width, initial-scale=1">

{% endclass %}
>>>>>>> d0de756a

In order to attempt to provide the best experience, mobile browsers will render
the page at a desktop screen width (usually about 960px), and then try to make
the content look better by increasing font sizes and scaling the content to fit
the screen.  For users, this means that font sizes may appear inconsistently and
they have double-tap or pinch-zoom in order to be able to see and interact with
the content.

[IMAGE of page without a viewport]

Pages optimized for multi-screen experiences must include a meta viewport
element in the head of the document.  A meta viewport tag gives the browser
instructions on how to control the page's dimensions and scaling.

[IMAGE of page with a viewport]

    <meta name=viewport content="width=device-width, initial-scale=1">

Using the meta viewport value `width=device-width` instructs the page to match
the screen's width in device independent pixels. This allows the page to reflow
content to match different screen sizes, whether rendered on a small mobile
phone or a large desktop monitor.

Some browsers will keep the page's width constant when rotating to landscape
mode, and zoom rather than reflow to fill the screen. Adding the attribute
`initial-scale=1` instructs browsers to establish a 1:1 relationship between CSS
pixels and device independent pixels regardless of device orientation, and
allows the page to take advantage of the full landscape width.

{% class note %}
**Note:** Use a comma to separate attributes to ensure older browsers can
properly parse the attributes.
{% endclass %}

## Ensure an accessible viewport

In addition to setting an `initial-scale`, you can also set the `minimum-scale`,
`maximum-scale` and `user-scalable` attributes on the viewport.  When set, these
can disable the user's ability to zoom the viewport, potentially causing
accessibility issues.

# Size content to the viewport

<<<<<<< HEAD
{% include modules/highlight.liquid title="Key Takeaway" type="learning" list=page.key-takeaways.size-content-to-viewport %}
=======
{% class key-takeaway %}
Key Takeaways

* Do not use large fixed width elements.
* Content should not rely on a particular viewport width to render well.
* Use CSS media queries to apply different styling for small and large screens.

{% endclass %}
>>>>>>> d0de756a

On both desktop and mobile devices, users are used to scrolling websites
vertically but not horizontally, and forcing the user to scroll horizontally or
to zoom out in order to see the whole page results in a poor user experience.

When developing a mobile site with a `meta viewport` tag, it easy to
accidentally create page content that doesn't quite fit within the specified
viewport. For example, an image that is displayed at a width wider than the
viewport can cause the viewport to scroll horizontally. You should adjust this
content to fit within the width of the viewport, so that the user does not need
to scroll horizontally.

Since screen dimensions and width in CSS pixels vary widely between devices
(e.g. between phones and tablets, and even between different phones), content
should not rely on a particular viewport width to render well.

[SxS IMAGE HERE - `div{width:360px;}` on a small device & on a large device]
[OR video of horizontal scrolling]

Setting large absolute CSS widths for page elements (such as the example above),
will cause the `div` to be too wide for the viewport on a narrower device (e.g.
a device with a width of 320 CSS pixels, such as an iPhone). Instead, consider
using relative width values, such as `width: 100%`.  Similarly, beware of using
large absolute positioning values that may cause the element to fall outside the
viewport on small screens.

# Use CSS Media Queries For Responsiveness

<<<<<<< HEAD
{% include modules/highlight.liquid title="Key Takeaway" type="learning" list=page.key-takeaways.use-media-queries %}
=======
{% class key-takeaway %}
Key Takeaways

* Media queries can be used to apply styles based on device characteristics.
* Use `min-width` over of `min-device-width` to ensure the broadest experience.
* Use relative sizes for elements to avoid breaking layout.

{% endclass %}
>>>>>>> d0de756a

Media queries are simple filters that can be applied to CSS styles that makes it
easy to change styles based on the characteristics of the device rendering the
content, including the display type, width, height, orientation and even
resolution.  For example, you could place all styles necessary for printing
inside a print media query:

    <link rel="stylesheet" type="text/css" href="print.css" media="print" />

In addition to using the `media` syntax in the stylesheet link, there are two
other ways to apply media queries that can be embedded in a CSS file: `@media`
and `@import`.  For performance reasons either of the first two methods are
recommended over the `@import` syntax.

    @media print {
      // print style sheets go here
    }

    @import url(print.css) print;

The logic that applies media queries is not mutually exclusive and any filter
that meets that criteria the resulting CSS block will be applied using the
standard rules of precedence in CSS.

## Apply media queries based on viewport size

Media queries enable us to create a responsive experience, where specific styles
are applied to small screens, large screens and anywhere in between.  The media
query syntax allows for the creation of rules that can be applied depending on
device characteristics.

    @media (query) {
      /* CSS Rules used when query matches */
    }

While there are several different items we can query on, the ones used most
often for responsive web design are min-width, max-width, min-height and
max-height.

<!-- TODO: Fix formatting of cells -->
<table>
<tr>
<td>min-width</td>
<td>This will apply for any browser width over the value defined in the query.</td>
</tr>
<tr>
<td>max-width</td>
<td>This will apply for any browser width under the value defined in the query.</td>
</tr>
<tr>
<td>min-height</td>
<td>This will apply for any browser height over the value defined in the query.</td>
</tr>
<tr>
<td>max-height</td>
<td>This will apply for any browser height under the value defined in the query.</td>
</tr>
<tr>
<td>orientation=portrait</td>
<td>This will apply for any browser where the height is greater than or equal to the width.</td>
</tr>
<tr>
<td>orientation=landscape</td>
<td>This will apply for any browser where the width is greater than the height.</td>
</tr>
</table>

Let's take a look at some specific examples:

    <link rel="stylesheet" media="(min-width: 640px)" href="over-640px.css" />

Applied when the browser width is 640px or wider.

    <link rel="stylesheet" media="(max-width: 640px)" href="under-640px.css" />

Applied when the browser width is between 0px and 640px.

    @media (min-width: 500px) and (max-width: 600px) {}

Applied when the browser width is between 500px and 600px.

    <link rel="stylesheet" media="(orientation: portrait)" href="portrait.css" />

Applied when the browsers height is greater or equal to it's width.

    <link rel="stylesheet" media="(orientation: landscape)" href="landscape.css" />

Applied when the browsers width is greater than its height.

## A note on `min-device-width`

In addition to `*-width`, it is also possible to create queries based on
`*-device-width`, and the difference is subtle but very important.  `min-width`
is based on the size of the browser window, where as `min-device-width` is based
on the size of the screen.

On a mobile device this really doesn't matter that much as in most cases the
user can't resize the window, but on a desktop users will often have control the
size of their windows and will expect the content to adapt naturally.
Therefore, you should avoid using `*-device-width,` since it will not cause the
page to respond as the desktop browser window is resized.

## Use relative units

A key concept behind responsive design is fluidity and proportionality as
opposed to fixed width layouts.  Thus using relative units for measurements can
help simplify layouts and prevent accidentally creating components that are too
big for the viewport.

For example, setting `width: 100%` to a `div` will ensure it spans the width of
the viewport, no matter if it's a 320px wide iPhone, a 360px wide Nexus 5 or a
342px wide Blackberry Z10, ensuring it doesn't break at a random point.  In
addition, using relative units allows browsers to render the content based on
the users zoom level, without the need for adding horizontal scroll bars to the
page.

<!-- TODO: Fix formatting of cells -->
<table>
<tr>
<td>NO
div.fullWidth {
  width: 320px;
  margin-left: auto;
  margin-right: auto;
}</td>
<td>YES
div.fullWidth {
  width: 100%;
}</td>
</tr>
</table>

# How to choose breakpoints

<<<<<<< HEAD
{% include modules/highlight.liquid title="Key Takeaway" type="learning" list=page.key-takeaways.choose-breakpoints %}
=======
{% class key-takeaway %}
Key Takeaways

* Create breakpoints based on content, never on specific devices, products or
  brands.
* Design for the smallest mobile device first, then progressively enhance the
  experience as more screen real estate becomes available.
* Keep lines of text to around 70 or 80 characters.

{% endclass %}
>>>>>>> d0de756a

There are many different screen sizes a user may be looking at our content on,
and the devices that they're using today won't necessarily be the same devices
that they're using tomorrow.  While it may be helpful to think about defining
breakpoints based on device classes, use caution.  Defining breakpoints based on
specific devices, products, brand names or operating systems, will result in a
maintenance nightmare.

Instead, the content itself should determine how the layout adjusts to its
container.

## Pick major breakpoints by starting small, then working up

Design the content to fit on a small screen size first, then expand the screen
until a breakpoint becomes necessary.  This will allow you to optimize
breakpoints based on content and maintain the fewest number of breakpoints
possible.  This concept also applies to JavaScript enhancements as well, if you
only load code when necessary, your sites will download faster.

Let's take a look at a specific example - the Chrome Developer Summit website.

<img src="image00.png" width="501" height="293" />

In the smallest view, the location is a hyperlink that redirects the user to
Google Maps with the appropriate location.  In larger screen sizes, the map is
embedded directly in the page, making it easy to see the address and visualize
the location.

**[INSERT INFO ABOUT ACTUAL SAMPLE HERE]**

## Pick minor breakpoints when necessary

In addition to choosing major breakpoints when layout changes significantly, it
is also helpful to adjust for minor changes.  For example between major
breakpoints, it may be helpful to adjust the margins or padding on an element,
or increase the font size to make it feel more natural in the layout.

**[INSERT INFO ABOUT ACTUAL SAMPLE HERE]**

## Optimize text for reading

Classic readability theory suggests that an ideal column should contain 70 to 80
characters per line (about  8 to 10 words in English), thus each time the width
of a text block grows past about 10 words, a breakpoint should be considered.

<img src="image01.png" width="624" height="340" />

Let's take a deeper look at the above blog post example.  On smaller screens,
the Roboto font at 1em works perfectly giving 10 words per line, but larger
screens will require a breakpoint. In this case, if the browser width is greater
than 575px, the ideal content width is 550px.

    @media (min-width: 575px) {
      article {
        width: 550px;
        margin-left: auto;
        margin-right: auto;
      }
    }

## Never completely hide content

By starting with your design on a small display encourages you to create a
focused experience that allows users to interact with your site, not matter the
display.  Be careful when choosing what content to hide or show depending on
screen size.  Avoid completely hiding content on smaller displays that may be
helpful.

{% endwrap %}<|MERGE_RESOLUTION|>--- conflicted
+++ resolved
@@ -58,25 +58,13 @@
 
 # Set the viewport
 
-<<<<<<< HEAD
 {% include modules/highlight.liquid title="Key Takeaway" type="learning" list=page.key-takeaways.set-viewport %}
-=======
-{% class key-takeaway %}
-Key Takeaways
-
-* Always add a meta viewport tag in the head of every document including
-  `width=device-width` and `initial-scale=1`
-* Ensure your page is accessible by not disabling user scaling.
-* <meta name=viewport content="width=device-width, initial-scale=1">
-
-{% endclass %}
->>>>>>> d0de756a
-
-In order to attempt to provide the best experience, mobile browsers will render
-the page at a desktop screen width (usually about 960px), and then try to make
-the content look better by increasing font sizes and scaling the content to fit
-the screen.  For users, this means that font sizes may appear inconsistently and
-they have double-tap or pinch-zoom in order to be able to see and interact with
+
+In order to attempt to provide the best experience, mobile browsers will render 
+the page at a desktop screen width (usually about 960px), and then try to make 
+the content look better by increasing font sizes and scaling the content to fit 
+the screen.  For users, this means that font sizes may appear inconsistently and 
+they have double-tap or pinch-zoom in order to be able to see and interact with 
 the content.
 
 [IMAGE of page without a viewport]
@@ -114,21 +102,10 @@
 
 # Size content to the viewport
 
-<<<<<<< HEAD
 {% include modules/highlight.liquid title="Key Takeaway" type="learning" list=page.key-takeaways.size-content-to-viewport %}
-=======
-{% class key-takeaway %}
-Key Takeaways
-
-* Do not use large fixed width elements.
-* Content should not rely on a particular viewport width to render well.
-* Use CSS media queries to apply different styling for small and large screens.
-
-{% endclass %}
->>>>>>> d0de756a
-
-On both desktop and mobile devices, users are used to scrolling websites
-vertically but not horizontally, and forcing the user to scroll horizontally or
+
+On both desktop and mobile devices, users are used to scrolling websites 
+vertically but not horizontally, and forcing the user to scroll horizontally or 
 to zoom out in order to see the whole page results in a poor user experience.
 
 When developing a mobile site with a `meta viewport` tag, it easy to
@@ -154,23 +131,12 @@
 
 # Use CSS Media Queries For Responsiveness
 
-<<<<<<< HEAD
 {% include modules/highlight.liquid title="Key Takeaway" type="learning" list=page.key-takeaways.use-media-queries %}
-=======
-{% class key-takeaway %}
-Key Takeaways
-
-* Media queries can be used to apply styles based on device characteristics.
-* Use `min-width` over of `min-device-width` to ensure the broadest experience.
-* Use relative sizes for elements to avoid breaking layout.
-
-{% endclass %}
->>>>>>> d0de756a
-
-Media queries are simple filters that can be applied to CSS styles that makes it
-easy to change styles based on the characteristics of the device rendering the
-content, including the display type, width, height, orientation and even
-resolution.  For example, you could place all styles necessary for printing
+
+Media queries are simple filters that can be applied to CSS styles that makes it 
+easy to change styles based on the characteristics of the device rendering the 
+content, including the display type, width, height, orientation and even 
+resolution.  For example, you could place all styles necessary for printing 
 inside a print media query:
 
     <link rel="stylesheet" type="text/css" href="print.css" media="print" />
@@ -300,26 +266,13 @@
 
 # How to choose breakpoints
 
-<<<<<<< HEAD
 {% include modules/highlight.liquid title="Key Takeaway" type="learning" list=page.key-takeaways.choose-breakpoints %}
-=======
-{% class key-takeaway %}
-Key Takeaways
-
-* Create breakpoints based on content, never on specific devices, products or
-  brands.
-* Design for the smallest mobile device first, then progressively enhance the
-  experience as more screen real estate becomes available.
-* Keep lines of text to around 70 or 80 characters.
-
-{% endclass %}
->>>>>>> d0de756a
-
-There are many different screen sizes a user may be looking at our content on,
-and the devices that they're using today won't necessarily be the same devices
-that they're using tomorrow.  While it may be helpful to think about defining
-breakpoints based on device classes, use caution.  Defining breakpoints based on
-specific devices, products, brand names or operating systems, will result in a
+
+There are many different screen sizes a user may be looking at our content on, 
+and the devices that they're using today won't necessarily be the same devices 
+that they're using tomorrow.  While it may be helpful to think about defining 
+breakpoints based on device classes, use caution.  Defining breakpoints based on 
+specific devices, products, brand names or operating systems, will result in a 
 maintenance nightmare.
 
 Instead, the content itself should determine how the layout adjusts to its
