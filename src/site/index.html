--- conflicted
+++ resolved
@@ -7,7 +7,7 @@
 <div class="home-header centered">
   <h1>Web Central</h1>
   <p>A handbook for best practice</p>
-  <a href="#" class="button--secondary-variation">Get started</a>
+  <a href="{{site.baseurl}}/getting-started/multi-screen/index.html" class="button--secondary-variation">Get started</a>
 </div>
 
 <div class="container">
@@ -20,15 +20,10 @@
 
   <ul class="centered-list list--reset clear">
     {% for guide in page.articles.the-essentials %}
-<<<<<<< HEAD
-    <li class="g-medium--half g-wide--1 {% cycle '', 'g-medium--last' %} {% if forloop.last %} g-wide--last {% endif %}">
-      <h3 class="large text-divider"><a href="{{site.baseurl}}{{guide.url}}">{{guide.title}}</a></h3>
-      <p>{{ guide.snippet }}</p>
-=======
     <li class="g-medium--half g-wide--1 theme--{{ guide.id }} {% cycle '', 'g-medium--last' %} {% if forloop.last %} g-wide--last {% endif %}">
       <h3 class="large text-divider"><a href="{{site.baseurl}}{{guide.url}}" class="themed">{{guide.title}}</a></h3>
       <a href="#" class="cta--secondary">Get started</a>
->>>>>>> cdea8fd7
+      <p>{{ guide.snippet }}</p>
     </li>
     {% endfor %}
   </ul>
