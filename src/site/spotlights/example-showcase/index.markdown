---
layout: showcase
title: "Showcase example"
introduction: "Lorem ipsum dolor sit amet, consectetur adipisicing elit. Voluptatem, iste, natus, eius laborum error ad voluptatibus pariatur nihil fugiat repudiandae nostrum alias deserunt nemo quisquam harum. Dolores dolorum tempore voluptatem."
header_image: ../../imgs/placeholder--device-landscape.jpg
description: "This is an example of a showcase page"
showcase:
  written_on: 2014-01-01
  updated_on: 2014-02-02
collection: showcase
our_views:
  good:
    - Phasellus ultrices nunc nec urna fermentum fermentum. Curabitur a interdum lacus.
    - Phasellus ultrices nunc nec urna fermentum fermentum. Curabitur a interdum lacus.
    - Phasellus ultrices nunc nec urna fermentum fermentum. Curabitur a interdum lacus.
  bad:
    - Phasellus ultrices nunc nec urna fermentum fermentum. Curabitur a interdum lacus.
    - Phasellus ultrices nunc nec urna fermentum fermentum. Curabitur a interdum lacus.
    - Phasellus ultrices nunc nec urna fermentum fermentum. Curabitur a interdum lacus.
other_case_studies:
  - title: Case study number one
    description: Guides title which goes over two lines
    link: /spotlights/example-showcase/
    image: ../../imgs/image-example-2.jpg
  - title: Case study number two
    description: Guides completely device agnostic site created for the this website
    link: /spotlights/example-showcase/
    image: ../../imgs/image-example-3.jpg
  - title: Case study number three
    description: Guides new, completely device agnostic site created for the this website
    link: /spotlights/example-showcase/
    image: ../../imgs/image-example-4.jpg
related_guides:
  - title: Related guide number one
    link: /spotlights/example-showcase/
    section: Introduction to media
  - title: Related guide number two with a longer title
    link: /spotlights/example-showcase/
    section: Performance
  - title: Related guide number three with a title that's honestly way too long
    link: /spotlights/example-showcase/
    section: Multi-device layouts
---

<<<<<<< HEAD
<header class="spotlight-header spotlight-header--detail spotlight-header--landscape clear">
  <div class="spotlight-header__container container">
    <nav class="breadcrumbs">
      <p>
        <a href="/spotlights/index.html" title="Spotlights">Spotlights</a>/
      </p>
    </nav>
    <div class="spotlight-header__copy g--half">
      <h2 class="xxlarge">Case study title</h2>
      <p class="spotlight-header__excerpt">Lorem ipsum dolor sit amet, consectetur adipisicing elit.</p>
      <p>Lorem ipsum dolor sit amet, consectetur adipisicing elit. Voluptatem, iste, natus, eius laborum error ad voluptatibus pariatur nihil fugiat repudiandae nostrum alias.</p>
    </div>
    <div class="spotlight-header__media g--half g--last">
      <img src="../../imgs/placeholder--device-landscape.jpg" class="spotlight-header__image">
    </div>
  </div>
</header>

=======
>>>>>>> c08a8fdf
<div class="case-study-wrapper has-video-after">
  <div class="container clear">
    <div class="g--half">
      <h2>Title goes here</h2>
      <p>Lorem ipsum dolor sit amet, consectetur adipisicing elit. Cupiditate, fugit, quod, necessitatibus, eveniet praesentium id atque possimus placeat quo earum perferendis et laudantium eaque excepturi modi maiores facilis nam veritatis!</p>
      <dl>
        <dt>Who</dt>
        <dd>Lorem ipsum dolor sit amet, consectetur adipisicing elit. Incidunt, totam, voluptas, harum itaque placeat consequuntur eligendi eius illum facilis architecto nobis aliquid. Consequuntur voluptatum eaque repellendus soluta cupiditate distinctio quam.</dd>
        <dt>Who</dt>
        <dd>Lorem ipsum dolor sit amet, consectetur adipisicing elit. Incidunt, totam, voluptas, harum itaque placeat consequuntur eligendi eius illum facilis architecto nobis aliquid. Consequuntur voluptatum eaque repellendus soluta cupiditate distinctio quam.</dd>
        <dt>Who</dt>
        <dd>Lorem ipsum dolor sit amet, consectetur adipisicing elit. Incidunt, totam, voluptas, harum itaque placeat consequuntur eligendi eius illum facilis architecto nobis aliquid. Consequuntur voluptatum eaque repellendus soluta cupiditate distinctio quam.</dd>
      </dl>
    </div>
    <figure class="case-study__img-wrapper g--half g--last">
      <img src="../../imgs/placeholder--side-by-side.png" alt="image placeholder" class="fluid">
    </figure>
  </div>
</div>

<div class="container clear">
  {% include modules/video.liquid id="dEGJ8XyZw40" %}

  <div class="content">
    <h2>The impact</h2>

    <p>Lorem ipsum dolor sit amet, consectetur adipisicing elit. Repudiandae, itaque, velit, magni nostrum esse vero dolorem veritatis earum nisi quis pariatur eius sint beatae quos qui numquam reiciendis atque ab!</p>
  </div>

  <div class="spotlight-content clear">
    <div class="indented-medium g--half">
      <h3>Data examples</h3>

      <p>Lorem ipsum dolor sit amet, consectetur adipisicing elit. Nesciunt, perferendis error voluptatem quo porro? Labore, obcaecati, alias, officiis exercitationem minus quam vero expedita nulla cumque quia qui quos explicabo quibusdam.</p>

      <ul>
        <li>Lorem ipsum dolor sit amet, consectetur adipisicing elit. Magni, deleniti nemo inventore autem? Velit, laboriosam, voluptatibus, officia inventore.</li>
        <li>Lorem ipsum dolor sit amet, consectetur adipisicing elit. Culpa, molestiae, voluptatem tempora natus libero eligendi mollitia temporibus vero veritatis reiciendis.</li>
        <li>Lorem ipsum dolor sit amet, consectetur adipisicing elit. Consequuntur, repudiandae similique reprehenderit accusantium consequatur harum maiores quas sapiente repellat.</li>
      </ul>

      <p>Lorem ipsum dolor sit amet, consectetur adipisicing elit. Neque, nostrum, a culpa sed perspiciatis voluptas alias eos quis. Quos, laboriosam, modi aliquam odit illo quam ut veritatis obcaecati autem reiciendis?</p>

    </div>

    <div class="centered g--half g--last">
      <h3>Key users</h3>
      <figure class="case-study__img-wrapper contained">
        <img src="../../imgs/placeholder--square.png" alt="image placeholder" class="fluid">
        <figcaption>Lorem ipsum dolor sit amet, consectetur adipisicing elit. Harum, porro eius.</figcaption>
      </figure>
    </div>
  </div>


</div>



<|MERGE_RESOLUTION|>--- conflicted
+++ resolved
@@ -42,7 +42,6 @@
     section: Multi-device layouts
 ---
 
-<<<<<<< HEAD
 <header class="spotlight-header spotlight-header--detail spotlight-header--landscape clear">
   <div class="spotlight-header__container container">
     <nav class="breadcrumbs">
@@ -61,8 +60,6 @@
   </div>
 </header>
 
-=======
->>>>>>> c08a8fdf
 <div class="case-study-wrapper has-video-after">
   <div class="container clear">
     <div class="g--half">
@@ -117,8 +114,4 @@
     </div>
   </div>
 
-
-</div>
-
-
-
+</div>