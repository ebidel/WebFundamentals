--- conflicted
+++ resolved
@@ -19,8 +19,5 @@
   toc_levels: "2"
 include: ['.htaccess']
 exclude: ['config.rb']
-<<<<<<< HEAD
 langs_available: ['ko', 'zh-cn']
-=======
-lang: en
->>>>>>> 4cbc87e5
+lang: en