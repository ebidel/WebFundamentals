--- conflicted
+++ resolved
@@ -456,10 +456,9 @@
 html, body {
   -webkit-font-smoothing: antialiased;
   font-smoothing: antialiased;
-  overflow-x: hidden;
-}
-
-/* line 24, ../_sass/_global.scss */
+}
+
+/* line 22, ../_sass/_global.scss */
 body {
   font-family: Helvetica, Arial, sans-serif;
   font-size: 16px;
@@ -497,7 +496,7 @@
   pointer-events: none;
 }
 
-/* line 34, ../_sass/_global.scss */
+/* line 32, ../_sass/_global.scss */
 .main-container {
   -webkit-box-sizing: content-box;
   -moz-box-sizing: content-box;
@@ -510,7 +509,7 @@
   margin-right: auto;
 }
 @media only screen and (min-width: 620px) {
-  /* line 34, ../_sass/_global.scss */
+  /* line 32, ../_sass/_global.scss */
   .main-container {
     padding-left: 4.8%;
     padding-right: 4.8%;
@@ -518,7 +517,7 @@
   }
 }
 @media only screen and (min-width: 960px) {
-  /* line 34, ../_sass/_global.scss */
+  /* line 32, ../_sass/_global.scss */
   .main-container {
     padding-left: 0;
     padding-right: 0;
@@ -526,7 +525,7 @@
   }
 }
 
-/* line 38, ../_sass/_global.scss */
+/* line 36, ../_sass/_global.scss */
 .container {
   -webkit-box-sizing: content-box;
   -moz-box-sizing: content-box;
@@ -539,7 +538,7 @@
   margin-right: auto;
 }
 @media only screen and (min-width: 620px) {
-  /* line 38, ../_sass/_global.scss */
+  /* line 36, ../_sass/_global.scss */
   .container {
     padding-left: 4.8%;
     padding-right: 4.8%;
@@ -547,7 +546,7 @@
   }
 }
 @media only screen and (min-width: 960px) {
-  /* line 38, ../_sass/_global.scss */
+  /* line 36, ../_sass/_global.scss */
   .container {
     padding-left: 0;
     padding-right: 0;
@@ -890,7 +889,7 @@
   background-color: #e8e8e8;
 }
 @media only screen and (max-width: 619px) {
-  /* line 38, ../_sass/_main-navigation.scss */
+  /* line 39, ../_sass/_main-navigation.scss */
   .main-nav__item.main-nav__item--logo {
     display: none;
   }
@@ -901,19 +900,14 @@
     float: left;
     background-color: transparent;
     width: 20%;
-    border-right: 1px solid #272727;
-  }
-  /* line 50, ../_sass/_main-navigation.scss */
-  .main-nav__item:last-child {
-    border-right: none;
-  }
-}
-/* line 56, ../_sass/_main-navigation.scss */
+  }
+}
+/* line 51, ../_sass/_main-navigation.scss */
 .main-nav__item:first-child ~ .main-nav__item {
   padding-top: 0;
 }
 
-/* line 61, ../_sass/_main-navigation.scss */
+/* line 56, ../_sass/_main-navigation.scss */
 .main-nav__link {
   color: #404040;
   font-family: "Roboto Condensed", Helvetica, sans-serif;
@@ -929,7 +923,7 @@
   padding-bottom: 12px;
 }
 @media only screen and (min-width: 960px) {
-  /* line 61, ../_sass/_main-navigation.scss */
+  /* line 56, ../_sass/_main-navigation.scss */
   .main-nav__link {
     font-family: "Roboto Condensed", Helvetica, sans-serif;
     font-size: 26px;
@@ -941,7 +935,7 @@
   }
 }
 @media only screen and (max-width: 619px) {
-  /* line 61, ../_sass/_main-navigation.scss */
+  /* line 56, ../_sass/_main-navigation.scss */
   .main-nav__link {
     -webkit-box-sizing: content-box;
     -moz-box-sizing: content-box;
@@ -955,7 +949,7 @@
   }
 }
 @media only screen and (max-width: 619px) and (min-width: 620px) {
-  /* line 61, ../_sass/_main-navigation.scss */
+  /* line 56, ../_sass/_main-navigation.scss */
   .main-nav__link {
     padding-left: 4.8%;
     padding-right: 4.8%;
@@ -963,7 +957,7 @@
   }
 }
 @media only screen and (max-width: 619px) and (min-width: 960px) {
-  /* line 61, ../_sass/_main-navigation.scss */
+  /* line 56, ../_sass/_main-navigation.scss */
   .main-nav__link {
     padding-left: 0;
     padding-right: 0;
@@ -971,7 +965,7 @@
   }
 }
 @media only screen and (min-width: 620px) {
-  /* line 61, ../_sass/_main-navigation.scss */
+  /* line 56, ../_sass/_main-navigation.scss */
   .main-nav__link {
     margin-bottom: 0;
     color: #ffffff;
@@ -980,11 +974,10 @@
     /* 26px */
     padding-top: 1.6250em;
     padding-bottom: 0;
-    padding-bottom: 26px;
   }
 }
 @media only screen and (min-width: 620px) and (min-width: 960px) {
-  /* line 61, ../_sass/_main-navigation.scss */
+  /* line 56, ../_sass/_main-navigation.scss */
   .main-nav__link {
     font-size: 20px;
     font-weight: 300;
@@ -995,37 +988,31 @@
   }
 }
 @media only screen and (min-width: 960px) {
-  /* line 61, ../_sass/_main-navigation.scss */
+  /* line 56, ../_sass/_main-navigation.scss */
   .main-nav__link {
     padding-bottom: 26px;
   }
 }
-/* line 87, ../_sass/_main-navigation.scss */
+/* line 81, ../_sass/_main-navigation.scss */
 .main-nav__link:hover {
   text-decoration: none;
 }
-/* line 91, ../_sass/_main-navigation.scss */
-.main-nav__item--logo .main-nav__link {
-  font-size: 60px;
-  padding-top: 26px;
-  line-height: 26px;
-}
-
-/* line 98, ../_sass/_main-navigation.scss */
+
+/* line 86, ../_sass/_main-navigation.scss */
 .main-nav__list--child {
   padding-top: 0;
 }
 
-/* line 102, ../_sass/_main-navigation.scss */
+/* line 90, ../_sass/_main-navigation.scss */
 .main-nav__item--child {
   padding-top: 0;
 }
-/* line 105, ../_sass/_main-navigation.scss */
+/* line 93, ../_sass/_main-navigation.scss */
 .main-nav__item--child:before {
   display: none;
 }
 
-/* line 110, ../_sass/_main-navigation.scss */
+/* line 98, ../_sass/_main-navigation.scss */
 .main-nav__link--child {
   background: #ffffff;
   font-size: 16px;
@@ -1037,11 +1024,11 @@
   padding-bottom: 12px;
 }
 @media only screen and (min-width: 620px) {
-  /* line 110, ../_sass/_main-navigation.scss */
+  /* line 98, ../_sass/_main-navigation.scss */
   .main-nav__link--child {
     color: #4d4d4d;
   }
-  /* line 120, ../_sass/_main-navigation.scss */
+  /* line 108, ../_sass/_main-navigation.scss */
   .main-nav__list--child .main-nav__link--child {
     font-size: 20px;
     font-weight: 300;
@@ -1052,7 +1039,7 @@
   }
 }
 @media only screen and (min-width: 620px) and (min-width: 960px) {
-  /* line 120, ../_sass/_main-navigation.scss */
+  /* line 108, ../_sass/_main-navigation.scss */
   .main-nav__list--child .main-nav__link--child {
     font-family: "Roboto Condensed", Helvetica, sans-serif;
     font-size: 26px;
@@ -1065,7 +1052,7 @@
 }
 
 @media only screen and (min-width: 620px) {
-  /* line 127, ../_sass/_main-navigation.scss */
+  /* line 115, ../_sass/_main-navigation.scss */
   .main-nav__secondary-nav {
     background-color: #ffffff;
     position: absolute;
@@ -1075,14 +1062,14 @@
     padding-bottom: 50px;
     display: none;
   }
-  /* line 138, ../_sass/_main-navigation.scss */
+  /* line 126, ../_sass/_main-navigation.scss */
   li:hover .main-nav__secondary-nav {
     display: block;
   }
 }
 
 @media only screen and (min-width: 620px) {
-  /* line 145, ../_sass/_main-navigation.scss */
+  /* line 133, ../_sass/_main-navigation.scss */
   .main-nav__secondary-content {
     -webkit-box-sizing: content-box;
     -moz-box-sizing: content-box;
@@ -1097,7 +1084,7 @@
   }
 }
 @media only screen and (min-width: 620px) and (min-width: 620px) {
-  /* line 145, ../_sass/_main-navigation.scss */
+  /* line 133, ../_sass/_main-navigation.scss */
   .main-nav__secondary-content {
     padding-left: 4.8%;
     padding-right: 4.8%;
@@ -1105,7 +1092,7 @@
   }
 }
 @media only screen and (min-width: 620px) and (min-width: 960px) {
-  /* line 145, ../_sass/_main-navigation.scss */
+  /* line 133, ../_sass/_main-navigation.scss */
   .main-nav__secondary-content {
     padding-left: 0;
     padding-right: 0;
@@ -1113,7 +1100,7 @@
   }
 }
 
-/* line 152, ../_sass/_main-navigation.scss */
+/* line 140, ../_sass/_main-navigation.scss */
 .main-nav__link--explore {
   font-weight: 600;
   color: #4f80f2;
@@ -1134,11 +1121,9 @@
 .main-header {
   background: #404040;
   color: #ffffff;
-  position: relative;
-  z-index: 2;
-}
-
-/* line 20, ../_sass/_main-header.scss */
+}
+
+/* line 18, ../_sass/_main-header.scss */
 .main-header__title {
   -webkit-box-sizing: content-box;
   -moz-box-sizing: content-box;
@@ -1159,7 +1144,7 @@
   padding-bottom: 13px;
 }
 @media only screen and (min-width: 620px) {
-  /* line 20, ../_sass/_main-header.scss */
+  /* line 18, ../_sass/_main-header.scss */
   .main-header__title {
     padding-left: 4.8%;
     padding-right: 4.8%;
@@ -1167,7 +1152,7 @@
   }
 }
 @media only screen and (min-width: 960px) {
-  /* line 20, ../_sass/_main-header.scss */
+  /* line 18, ../_sass/_main-header.scss */
   .main-header__title {
     padding-left: 0;
     padding-right: 0;
@@ -1175,7 +1160,7 @@
   }
 }
 @media only screen and (min-width: 960px) {
-  /* line 20, ../_sass/_main-header.scss */
+  /* line 18, ../_sass/_main-header.scss */
   .main-header__title {
     font-family: "Roboto Condensed", Helvetica, sans-serif;
     font-size: 26px;
@@ -1187,13 +1172,13 @@
   }
 }
 @media only screen and (min-width: 620px) {
-  /* line 20, ../_sass/_main-header.scss */
+  /* line 18, ../_sass/_main-header.scss */
   .main-header__title {
     display: none;
   }
 }
 
-/* line 32, ../_sass/_main-header.scss */
+/* line 30, ../_sass/_main-header.scss */
 .main-header__logo {
   color: #ffffff;
 }
@@ -1227,23 +1212,7 @@
   margin-top: 52px;
   margin-bottom: 26px;
 }
-@media only screen and (min-width: 620px) {
-  /* line 60, ../_sass/_modules/_highlight.scss */
-  .highlight {
-    position: relative;
-    margin: 0 -100%;
-  }
-}
-
-<<<<<<< HEAD
-/* line 73, ../_sass/_modules/_highlight.scss */
-.highlight--learning {
-  background-color: #94d8e8;
-}
-
-/* line 77, ../_sass/_modules/_highlight.scss */
-.highlight--remember {
-=======
+
 /* line 67, ../_sass/_modules/_highlight.scss */
 .highlight-module--learning {
   background-color: #94d8e8;
@@ -1251,29 +1220,18 @@
 
 /* line 71, ../_sass/_modules/_highlight.scss */
 .highlight-module--remember {
->>>>>>> b24eb2db
   background-color: #f4b400;
   color: white;
 }
 
-<<<<<<< HEAD
-/* line 82, ../_sass/_modules/_highlight.scss */
-.highlight--related {
-=======
 /* line 76, ../_sass/_modules/_highlight.scss */
 .highlight-module--related {
->>>>>>> b24eb2db
   background-color: #33b679;
   color: white;
 }
 
-<<<<<<< HEAD
-/* line 87, ../_sass/_modules/_highlight.scss */
-.highlight__container {
-=======
 /* line 81, ../_sass/_modules/_highlight.scss */
 .highlight-module__container {
->>>>>>> b24eb2db
   -webkit-box-sizing: content-box;
   -moz-box-sizing: content-box;
   -ms-box-sizing: content-box;
@@ -1286,39 +1244,24 @@
   padding-bottom: 78px;
 }
 @media only screen and (min-width: 620px) {
-<<<<<<< HEAD
-  /* line 87, ../_sass/_modules/_highlight.scss */
-  .highlight__container {
-=======
   /* line 81, ../_sass/_modules/_highlight.scss */
   .highlight-module__container {
->>>>>>> b24eb2db
     padding-left: 4.8%;
     padding-right: 4.8%;
     max-width: 688px;
   }
 }
 @media only screen and (min-width: 960px) {
-<<<<<<< HEAD
-  /* line 87, ../_sass/_modules/_highlight.scss */
-  .highlight__container {
-=======
   /* line 81, ../_sass/_modules/_highlight.scss */
   .highlight-module__container {
->>>>>>> b24eb2db
     padding-left: 0;
     padding-right: 0;
     max-width: 864px;
   }
 }
 @media only screen and (min-width: 620px) {
-<<<<<<< HEAD
-  /* line 87, ../_sass/_modules/_highlight.scss */
-  .highlight__container {
-=======
   /* line 81, ../_sass/_modules/_highlight.scss */
   .highlight-module__container {
->>>>>>> b24eb2db
     padding-bottom: 52px;
     position: relative;
   }
@@ -1356,13 +1299,8 @@
   }
 }
 
-<<<<<<< HEAD
-/* line 101, ../_sass/_modules/_highlight.scss */
-.highlight__title {
-=======
 /* line 95, ../_sass/_modules/_highlight.scss */
 .highlight-module__title {
->>>>>>> b24eb2db
   font-family: "Roboto Condensed", Helvetica, sans-serif;
   font-size: 68px;
   font-weight: 300;
@@ -1373,13 +1311,8 @@
   padding-top: 26px;
 }
 @media only screen and (min-width: 960px) {
-<<<<<<< HEAD
-  /* line 101, ../_sass/_modules/_highlight.scss */
-  .highlight__title {
-=======
   /* line 95, ../_sass/_modules/_highlight.scss */
   .highlight-module__title {
->>>>>>> b24eb2db
     font-family: "Roboto Condensed", Helvetica, sans-serif;
     font-size: 110px;
     font-weight: 300;
@@ -1390,13 +1323,8 @@
   }
 }
 @media only screen and (min-width: 960px) {
-<<<<<<< HEAD
-  /* line 101, ../_sass/_modules/_highlight.scss */
-  .highlight__title {
-=======
   /* line 95, ../_sass/_modules/_highlight.scss */
   .highlight-module__title {
->>>>>>> b24eb2db
     font-family: "Roboto Condensed", Helvetica, sans-serif;
     font-size: 42px;
     font-weight: 300;
@@ -1405,13 +1333,8 @@
     padding-top: 0.6190em;
     padding-bottom: 0;
   }
-<<<<<<< HEAD
-  /* line 108, ../_sass/_modules/_highlight.scss */
-  .highlight--large .highlight__title {
-=======
   /* line 102, ../_sass/_modules/_highlight.scss */
   .highlight-module--large .highlight-module__title {
->>>>>>> b24eb2db
     font-family: "Roboto Condensed", Helvetica, sans-serif;
     font-size: 68px;
     font-weight: 300;
@@ -1422,13 +1345,8 @@
   }
 }
 @media only screen and (min-width: 960px) and (min-width: 960px) {
-<<<<<<< HEAD
-  /* line 101, ../_sass/_modules/_highlight.scss */
-  .highlight__title {
-=======
   /* line 95, ../_sass/_modules/_highlight.scss */
   .highlight-module__title {
->>>>>>> b24eb2db
     font-family: "Roboto Condensed", Helvetica, sans-serif;
     font-size: 68px;
     font-weight: 300;
@@ -1439,13 +1357,8 @@
   }
 }
 @media only screen and (min-width: 960px) and (min-width: 960px) {
-<<<<<<< HEAD
-  /* line 108, ../_sass/_modules/_highlight.scss */
-  .highlight--large .highlight__title {
-=======
   /* line 102, ../_sass/_modules/_highlight.scss */
   .highlight-module--large .highlight-module__title {
->>>>>>> b24eb2db
     font-family: "Roboto Condensed", Helvetica, sans-serif;
     font-size: 110px;
     font-weight: 300;
