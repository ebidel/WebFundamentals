/**
*
* Main Stylesheet
*
* Google Web Fundamentals
*
* R/GA 2014
* @author Pedro Duarte
* @author Antoine Grelard
*
**/
@import url("//fonts.googleapis.com/css?family=Roboto+Condensed:400,300,700,900|Open+Sans:400");
/**
*
* Utils
*
* Google Web Fundamentals
*
* R/GA 2014
* @author Pedro Duarte
* @author Antoine Grelard
*
**/
/*==========  VARIABLES  ==========*/
/*==========  FUNCTIONS  ==========*/
/*==========  MIXINS  ==========*/
/*! normalize.css v3.0.1 | MIT License | git.io/normalize */
/**
 * 1. Set default font family to sans-serif.
 * 2. Prevent iOS text size adjust after orientation change, without disabling
 *    user zoom.
 */
@import url(../css/syntax.css);
/* line 9, ../_sass/_normalize.scss */
html {
  font-family: sans-serif;
  /* 1 */
  -ms-text-size-adjust: 100%;
  /* 2 */
  -webkit-text-size-adjust: 100%;
  /* 2 */
}

/**
 * Remove default margin.
 */
/* line 19, ../_sass/_normalize.scss */
body {
  margin: 0;
}

/* HTML5 display definitions
   ========================================================================== */
/**
 * Correct `block` display not defined for any HTML5 element in IE 8/9.
 * Correct `block` display not defined for `details` or `summary` in IE 10/11 and Firefox.
 * Correct `block` display not defined for `main` in IE 11.
 */
/* line 43, ../_sass/_normalize.scss */
article,
aside,
details,
figcaption,
figure,
footer,
header,
hgroup,
main,
nav,
section,
summary {
  display: block;
}

/**
 * 1. Correct `inline-block` display not defined in IE 8/9.
 * 2. Normalize vertical alignment of `progress` in Chrome, Firefox, and Opera.
 */
/* line 55, ../_sass/_normalize.scss */
audio,
canvas,
progress,
video {
  display: inline-block;
  /* 1 */
  vertical-align: baseline;
  /* 2 */
}

/**
 * Prevent modern browsers from displaying `audio` without controls.
 * Remove excess height in iOS 5 devices.
 */
/* line 65, ../_sass/_normalize.scss */
audio:not([controls]) {
  display: none;
  height: 0;
}

/**
 * Address `[hidden]` styling not present in IE 8/9/10.
 * Hide the `template` element in IE 8/9/11, Safari, and Firefox < 22.
 */
/* line 76, ../_sass/_normalize.scss */
[hidden],
template {
  display: none;
}

/* Links
   ========================================================================== */
/**
 * Remove the gray background color from active links in IE 10.
 */
/* line 87, ../_sass/_normalize.scss */
a {
  background: transparent;
}

/**
 * Improve readability when focused and also mouse hovered in all browsers.
 */
/* line 96, ../_sass/_normalize.scss */
a:active,
a:hover {
  outline: 0;
}

/* Text-level semantics
   ========================================================================== */
/**
 * Address styling not present in IE 8/9/10/11, Safari, and Chrome.
 */
/* line 107, ../_sass/_normalize.scss */
abbr[title] {
  border-bottom: 1px dotted;
}

/**
 * Address style set to `bolder` in Firefox 4+, Safari, and Chrome.
 */
/* line 116, ../_sass/_normalize.scss */
b,
strong {
  font-weight: bold;
}

/**
 * Address styling not present in Safari and Chrome.
 */
/* line 124, ../_sass/_normalize.scss */
dfn {
  font-style: italic;
}

/**
 * Address styling not present in IE 8/9.
 */
/* line 133, ../_sass/_normalize.scss */
mark {
  background: #ff0;
  color: #000;
}

/**
 * Prevent `sub` and `sup` affecting `line-height` in all browsers.
 */
/* line 144, ../_sass/_normalize.scss */
sub,
sup {
  font-size: 75%;
  line-height: 0;
  position: relative;
  vertical-align: baseline;
}

/* line 151, ../_sass/_normalize.scss */
sup {
  top: -0.5em;
}

/* line 155, ../_sass/_normalize.scss */
sub {
  bottom: -0.25em;
}

/* Embedded content
   ========================================================================== */
/**
 * Remove border when inside `a` element in IE 8/9/10.
 */
/* line 166, ../_sass/_normalize.scss */
img {
  border: 0;
}

/**
 * Correct overflow not hidden in IE 9/10/11.
 */
/* line 174, ../_sass/_normalize.scss */
svg:not(:root) {
  overflow: hidden;
}

/* Grouping content
   ========================================================================== */
/**
 * Remove margin
 */
/* line 185, ../_sass/_normalize.scss */
figure {
  margin: 0;
}

/**
 * Address differences between Firefox and other browsers.
 */
/* line 193, ../_sass/_normalize.scss */
hr {
  -moz-box-sizing: content-box;
  box-sizing: content-box;
  height: 0;
}

/**
 * Contain overflow in all browsers.
 */
/* line 203, ../_sass/_normalize.scss */
pre {
  overflow: auto;
}

/**
 * Address odd `em`-unit font size rendering in all browsers.
 */
/* line 214, ../_sass/_normalize.scss */
code,
kbd,
pre,
samp {
  font-family: monospace, monospace;
  font-size: 1em;
}

/* Forms
   ========================================================================== */
/**
 * Known limitation: by default, Chrome and Safari on OS X allow very limited
 * styling of `select`, unless a `border` property is set.
 */
/**
 * 1. Correct color not being inherited.
 *    Known issue: affects color of disabled elements.
 * 2. Correct font properties not being inherited.
 * 3. Address margins set differently in Firefox 4+, Safari, and Chrome.
 */
/* line 238, ../_sass/_normalize.scss */
button,
input,
optgroup,
select,
textarea {
  color: inherit;
  /* 1 */
  font: inherit;
  /* 2 */
  margin: 0;
  /* 3 */
}

/**
 * Address `overflow` set to `hidden` in IE 8/9/10/11.
 */
/* line 248, ../_sass/_normalize.scss */
button {
  overflow: visible;
}

/**
 * Address inconsistent `text-transform` inheritance for `button` and `select`.
 * All other form control elements do not inherit `text-transform` values.
 * Correct `button` style inheritance in Firefox, IE 8/9/10/11, and Opera.
 * Correct `select` style inheritance in Firefox.
 */
/* line 260, ../_sass/_normalize.scss */
button,
select {
  text-transform: none;
}

/**
 * 1. Avoid the WebKit bug in Android 4.0.* where (2) destroys native `audio`
 *    and `video` controls.
 * 2. Correct inability to style clickable `input` types in iOS.
 * 3. Improve usability and consistency of cursor style between image-type
 *    `input` and others.
 */
/* line 275, ../_sass/_normalize.scss */
button,
html input[type="button"],
input[type="reset"],
input[type="submit"] {
  -webkit-appearance: button;
  /* 2 */
  cursor: pointer;
  /* 3 */
}

/**
 * Re-set default cursor for disabled elements.
 */
/* line 285, ../_sass/_normalize.scss */
button[disabled],
html input[disabled] {
  cursor: default;
}

/**
 * Remove inner padding and border in Firefox 4+.
 */
/* line 294, ../_sass/_normalize.scss */
button::-moz-focus-inner,
input::-moz-focus-inner {
  border: 0;
  padding: 0;
}

/**
 * Address Firefox 4+ setting `line-height` on `input` using `!important` in
 * the UA stylesheet.
 */
/* line 304, ../_sass/_normalize.scss */
input {
  line-height: normal;
}

/**
 * It's recommended that you don't attempt to style these elements.
 * Firefox's implementation doesn't respect box-sizing, padding, or width.
 *
 * 1. Address box sizing set to `content-box` in IE 8/9/10.
 * 2. Remove excess padding in IE 8/9/10.
 */
/* line 317, ../_sass/_normalize.scss */
input[type="checkbox"],
input[type="radio"] {
  box-sizing: border-box;
  /* 1 */
  padding: 0;
  /* 2 */
}

/**
 * Fix the cursor style for Chrome's increment/decrement buttons. For certain
 * `font-size` values of the `input`, it causes the cursor style of the
 * decrement button to change from `default` to `text`.
 */
/* line 329, ../_sass/_normalize.scss */
input[type="number"]::-webkit-inner-spin-button,
input[type="number"]::-webkit-outer-spin-button {
  height: auto;
}

/**
 * 1. Address `appearance` set to `searchfield` in Safari and Chrome.
 * 2. Address `box-sizing` set to `border-box` in Safari and Chrome
 *    (include `-moz` to future-proof).
 */
/* line 339, ../_sass/_normalize.scss */
input[type="search"] {
  -webkit-appearance: textfield;
  /* 1 */
  -moz-box-sizing: content-box;
  -webkit-box-sizing: content-box;
  /* 2 */
  box-sizing: content-box;
}

/**
 * Remove inner padding and search cancel button in Safari and Chrome on OS X.
 * Safari (but not Chrome) clips the cancel button when the search input has
 * padding (and `textfield` appearance).
 */
/* line 353, ../_sass/_normalize.scss */
input[type="search"]::-webkit-search-cancel-button,
input[type="search"]::-webkit-search-decoration {
  -webkit-appearance: none;
}

/**
 * 1. Correct `color` not being inherited in IE 8/9/10/11.
 * 2. Remove padding so people aren't caught out if they zero out fieldsets.
 */
/* line 362, ../_sass/_normalize.scss */
legend {
  border: 0;
  /* 1 */
  padding: 0;
  /* 2 */
}

/**
 * Remove default vertical scrollbar in IE 8/9/10/11.
 */
/* line 371, ../_sass/_normalize.scss */
textarea {
  overflow: auto;
}

/**
 * Don't inherit the `font-weight` (applied by a rule above).
 * NOTE: the default cannot safely be changed in Chrome and Safari on OS X.
 */
/* line 380, ../_sass/_normalize.scss */
optgroup {
  font-weight: bold;
}

/* Tables
   ========================================================================== */
/**
 * Remove most spacing between table cells.
 */
/* line 391, ../_sass/_normalize.scss */
table {
  border-collapse: collapse;
  border-spacing: 0;
}

/* line 397, ../_sass/_normalize.scss */
td,
th {
  padding: 0;
}

/* Blockquote
   ========================================================================== */
/* line 404, ../_sass/_normalize.scss */
blockquote {
  margin: 0;
}

/**
*
* Global
*
* Google Web Fundamentals
*
* R/GA 2014
* @author Pedro Duarte
* @author Antoine Grelard
*
**/
/* line 13, ../_sass/_global.scss */
* {
  -webkit-box-sizing: border-box;
  -moz-box-sizing: border-box;
  -ms-box-sizing: border-box;
  box-sizing: border-box;
}

/* line 17, ../_sass/_global.scss */
html, body {
  -webkit-font-smoothing: antialiased;
  font-smoothing: antialiased;
}

/* line 22, ../_sass/_global.scss */
body {
  font-family: Helvetica, Arial, sans-serif;
  font-size: 16px;
  line-height: 1.6250em;
  /* 26px */
  font-weight: 300;
  color: #404040;
  position: relative;
}
/* line 181, ../_sass/_utils.scss */
body:after {
  content: "";
  position: absolute;
  top: 0;
  left: 0;
  bottom: 0;
  right: 0;
  width: 100%;
  z-index: 9;
  display: none;
  background-image: -moz-linear-gradient(top, rgba(0, 0, 0, 0) 95%, rgba(0, 0, 0, 0.15) 100%);
  background-image: -webkit-gradient(linear, left top, left bottom, color-stop(95%, rgba(0, 0, 0, 0)), color-stop(100%, rgba(0, 0, 0, 0.15)));
  background-image: -webkit-linear-gradient(top, rgba(0, 0, 0, 0) 95%, rgba(0, 0, 0, 0.15) 100%);
  background-image: -o-linear-gradient(top, rgba(0, 0, 0, 0) 95%, rgba(0, 0, 0, 0.15) 100%);
  background-image: -ms-linear-gradient(top, rgba(0, 0, 0, 0) 95%, rgba(0, 0, 0, 0.15) 100%);
  background-image: linear-gradient(top, rgba(0, 0, 0, 0.15) 95%, rgba(0, 0, 0, 0.15) 100%);
  -webkit-background-size: 100% 26px;
  -moz-background-size: 100% 26px;
  -ms-background-size: 100% 26px;
  background-size: 100% 26px;
}
/* line 202, ../_sass/_utils.scss */
body.debug:after {
  display: block;
  pointer-events: none;
}

/* line 32, ../_sass/_global.scss */
.main-container {
  -webkit-box-sizing: content-box;
  -moz-box-sizing: content-box;
  -ms-box-sizing: content-box;
  box-sizing: content-box;
  position: relative;
  padding-left: 5%;
  padding-right: 5%;
  margin-left: auto;
  margin-right: auto;
}
@media only screen and (min-width: 620px) {
  /* line 32, ../_sass/_global.scss */
  .main-container {
    padding-left: 4.8%;
    padding-right: 4.8%;
    max-width: 688px;
  }
}
@media only screen and (min-width: 800px) {
  /* line 32, ../_sass/_global.scss */
  .main-container {
    padding-left: 4.4%;
    padding-right: 4.4%;
    max-width: 864px;
  }
}

/* line 36, ../_sass/_global.scss */
.container {
  -webkit-box-sizing: content-box;
  -moz-box-sizing: content-box;
  -ms-box-sizing: content-box;
  box-sizing: content-box;
  position: relative;
  padding-left: 5%;
  padding-right: 5%;
  margin-left: auto;
  margin-right: auto;
}
@media only screen and (min-width: 620px) {
  /* line 36, ../_sass/_global.scss */
  .container {
    padding-left: 4.8%;
    padding-right: 4.8%;
    max-width: 688px;
  }
}
@media only screen and (min-width: 800px) {
  /* line 36, ../_sass/_global.scss */
  .container {
    padding-left: 4.4%;
    padding-right: 4.4%;
    max-width: 864px;
  }
}

@media only screen and (min-width: 620px) {
  /* line 40, ../_sass/_global.scss */
  .container-medium {
    -webkit-box-sizing: content-box;
    -moz-box-sizing: content-box;
    -ms-box-sizing: content-box;
    box-sizing: content-box;
    position: relative;
    padding-left: 5%;
    padding-right: 5%;
    margin-left: auto;
    margin-right: auto;
  }
}
@media only screen and (min-width: 620px) and (min-width: 620px) {
  /* line 40, ../_sass/_global.scss */
  .container-medium {
    padding-left: 4.8%;
    padding-right: 4.8%;
    max-width: 688px;
  }
}
@media only screen and (min-width: 620px) and (min-width: 800px) {
  /* line 40, ../_sass/_global.scss */
  .container-medium {
    padding-left: 4.4%;
    padding-right: 4.4%;
    max-width: 864px;
  }
}

@media only screen and (max-width: 619px) {
  /* line 46, ../_sass/_global.scss */
  .container-small {
    -webkit-box-sizing: content-box;
    -moz-box-sizing: content-box;
    -ms-box-sizing: content-box;
    box-sizing: content-box;
    position: relative;
    padding-left: 5%;
    padding-right: 5%;
    margin-left: auto;
    margin-right: auto;
  }
}
@media only screen and (max-width: 619px) and (min-width: 620px) {
  /* line 46, ../_sass/_global.scss */
  .container-small {
    padding-left: 4.8%;
    padding-right: 4.8%;
    max-width: 688px;
  }
}
@media only screen and (max-width: 619px) and (min-width: 800px) {
  /* line 46, ../_sass/_global.scss */
  .container-small {
    padding-left: 4.4%;
    padding-right: 4.4%;
    max-width: 864px;
  }
}

@font-face {
  font-family: "icons";
<<<<<<< HEAD
  src: url("../icons/icons.eot");
  src: url("../icons/icons.eot?#iefix") format("embedded-opentype"), url("../icons/icons.woff") format("woff"), url("../icons/icons.ttf") format("truetype"), url("../icons/icons.svg?#icons") format("svg");
=======
  src: url("../icons/icons-cfd5d71cacf1e2ebff0a6d331eb7c36f.eot");
  src: url("../icons/icons-cfd5d71cacf1e2ebff0a6d331eb7c36f.eot?#iefix") format("embedded-opentype"), url("../icons/icons-cfd5d71cacf1e2ebff0a6d331eb7c36f.woff") format("woff"), url("../icons/icons-cfd5d71cacf1e2ebff0a6d331eb7c36f.ttf") format("truetype"), url("../icons/icons-cfd5d71cacf1e2ebff0a6d331eb7c36f.svg?#icons") format("svg");
>>>>>>> 9ab025d1
  font-weight: normal;
  font-style: normal;
}

/* line 15, ../_sass/_components/_icons.scss */
.icon {
  font-family: "icons";
  display: inline-block;
  vertical-align: middle;
  line-height: 1;
  font-weight: normal;
  font-style: normal;
  speak: none;
  text-decoration: inherit;
  text-transform: none;
  text-rendering: optimizeLegibility;
  -webkit-font-smoothing: antialiased;
  -moz-osx-font-smoothing: grayscale;
}

/* line 33, ../_sass/_components/_icons.scss */
.icon-cheveron-down:before {
  content: "\e001";
}

/* line 38, ../_sass/_components/_icons.scss */
.icon-cheveron-left:before, .article-nav-link--prev:before {
  content: "\e002";
}

/* line 43, ../_sass/_components/_icons.scss */
.icon-cheveron-right:before, .editorial-header .container:before, .article-nav-link--next:before, ul.list--links a:before, .cta--primary:before {
  content: "\e003";
}

/* line 48, ../_sass/_components/_icons.scss */
.icon-cheveron-up:before {
  content: "\e004";
}

/* line 53, ../_sass/_components/_icons.scss */
.icon-forward-slash:before {
  content: "\e005";
}

/* line 58, ../_sass/_components/_icons.scss */
.icon-google-dev:before {
  content: "\e006";
}

/* line 63, ../_sass/_components/_icons.scss */
.icon-introduction-to-media:before {
  content: "\e007";
}

/* line 68, ../_sass/_components/_icons.scss */
.icon-lessons:before {
  content: "\e008";
}

/* line 73, ../_sass/_components/_icons.scss */
.icon-minus:before, .subnav-is-opened .icon-custom:before {
  content: "\e009";
}

/* line 78, ../_sass/_components/_icons.scss */
.icon-multi-device-layouts:before {
  content: "\e00a";
}

/* line 83, ../_sass/_components/_icons.scss */
.icon-performance:before {
  content: "\e00b";
}

/* line 88, ../_sass/_components/_icons.scss */
.icon-plus:before, .icon-custom:before {
  content: "\e00c";
}

/* line 93, ../_sass/_components/_icons.scss */
.icon-star:before, .home-header:after {
  content: "\e00d";
}

/* line 98, ../_sass/_components/_icons.scss */
.icon-user-input:before {
  content: "\e00e";
}

/**
*
* Main Navigation
*
* Google Web Fundamentals
*
* R/GA 2014
* @author Pedro Duarte
* @author Antoine Grelard
*
**/
/* line 13, ../_sass/_modules/_main-navigation.scss */
.main-nav {
  background: #ffffff;
  position: relative;
}
@media only screen and (min-width: 620px) {
  /* line 13, ../_sass/_modules/_main-navigation.scss */
  .main-nav {
    background-color: #404040;
  }
}

/* line 22, ../_sass/_modules/_main-navigation.scss */
.main-nav__list {
  margin: 0;
  padding: 0;
}
@media only screen and (max-width: 619px) {
  /* line 27, ../_sass/_modules/_main-navigation.scss */
  .js .main-nav__list {
    display: none;
  }
  /* line 31, ../_sass/_modules/_main-navigation.scss */
  .js .main-nav__list.nav-is-opened {
    display: block;
  }
}
@media only screen and (min-width: 620px) {
  /* line 22, ../_sass/_modules/_main-navigation.scss */
  .main-nav__list {
    text-align: center;
    -webkit-box-sizing: content-box;
    -moz-box-sizing: content-box;
    -ms-box-sizing: content-box;
    box-sizing: content-box;
    position: relative;
    padding-left: 5%;
    padding-right: 5%;
    margin-left: auto;
    margin-right: auto;
    position: static;
  }
}
@media only screen and (min-width: 620px) and (min-width: 620px) {
  /* line 22, ../_sass/_modules/_main-navigation.scss */
  .main-nav__list {
    padding-left: 4.8%;
    padding-right: 4.8%;
    max-width: 688px;
  }
}
@media only screen and (min-width: 620px) and (min-width: 800px) {
  /* line 22, ../_sass/_modules/_main-navigation.scss */
  .main-nav__list {
    padding-left: 4.4%;
    padding-right: 4.4%;
    max-width: 864px;
  }
}

/* line 43, ../_sass/_modules/_main-navigation.scss */
.main-nav__item {
  list-style: none;
  display: block;
  background-color: #f0f0f0;
  position: static;
  padding-left: 0;
}
@media only screen and (max-width: 619px) {
  /* line 52, ../_sass/_modules/_main-navigation.scss */
  .main-nav__item.main-nav__item--home {
    display: none;
  }
  /* line 56, ../_sass/_modules/_main-navigation.scss */
  .main-nav__item.subnav-is-opened {
    background: #ffffff;
  }
}
@media only screen and (min-width: 620px) {
  /* line 43, ../_sass/_modules/_main-navigation.scss */
  .main-nav__item {
    float: left;
    background-color: transparent;
  }
  /* line 65, ../_sass/_modules/_main-navigation.scss */
  .main-nav__item:last-child {
    border-right: none;
  }
}
/* line 71, ../_sass/_modules/_main-navigation.scss */
.main-nav__item:first-child ~ .main-nav__item {
  padding-top: 0;
}
/* line 75, ../_sass/_modules/_main-navigation.scss */
.main-nav__item:first-child a {
  font-weight: 400;
}
/* line 80, ../_sass/_modules/_main-navigation.scss */
.main-nav__item:before {
  display: none;
}

/* line 85, ../_sass/_modules/_main-navigation.scss */
.main-nav__link {
  color: #404040;
  font-family: "Roboto Condensed", Helvetica, sans-serif;
  font-size: 20px;
  font-weight: 300;
  line-height: 1.3000em;
  /* 26px */
  padding-top: 1.3000em;
  padding-bottom: 0;
  margin-bottom: 1px;
  display: block;
  padding-top: 13px;
  padding-bottom: 12px;
}
@media only screen and (min-width: 800px) {
  /* line 85, ../_sass/_modules/_main-navigation.scss */
  .main-nav__link {
    font-family: "Roboto Condensed", Helvetica, sans-serif;
    font-size: 26px;
    font-weight: 300;
    line-height: 1.0000em;
    /* 26px */
    padding-top: 1.0000em;
    padding-bottom: 0;
  }
}
/* line 96, ../_sass/_modules/_main-navigation.scss */
.main-nav__link:hover {
  text-decoration: none;
}
@media only screen and (max-width: 619px) {
  /* line 85, ../_sass/_modules/_main-navigation.scss */
  .main-nav__link {
    -webkit-box-sizing: content-box;
    -moz-box-sizing: content-box;
    -ms-box-sizing: content-box;
    box-sizing: content-box;
    position: relative;
    padding-left: 5%;
    padding-right: 5%;
    margin-left: auto;
    margin-right: auto;
  }
}
@media only screen and (max-width: 619px) and (min-width: 620px) {
  /* line 85, ../_sass/_modules/_main-navigation.scss */
  .main-nav__link {
    padding-left: 4.8%;
    padding-right: 4.8%;
    max-width: 688px;
  }
}
@media only screen and (max-width: 619px) and (min-width: 800px) {
  /* line 85, ../_sass/_modules/_main-navigation.scss */
  .main-nav__link {
    padding-left: 4.4%;
    padding-right: 4.4%;
    max-width: 864px;
  }
}
@media only screen and (min-width: 620px) {
  /* line 85, ../_sass/_modules/_main-navigation.scss */
  .main-nav__link {
    margin-bottom: 0;
    color: #ffffff;
    font-size: 16px;
    line-height: 1.6250em;
    /* 26px */
    padding-top: 1.6250em;
    padding-bottom: 0;
    padding: 26px 13px 26px;
    font-weight: 400;
  }
  /* line 111, ../_sass/_modules/_main-navigation.scss */
  .main-nav__item--home .main-nav__link {
    padding-left: 0;
  }
  /* line 115, ../_sass/_modules/_main-navigation.scss */
  .main-nav__link:hover {
    color: #ffd45b;
  }
  /* line 120, ../_sass/_modules/_main-navigation.scss */
  .subnav-is-opened > .main-nav__link {
    color: #f4b400;
  }
}
@media only screen and (min-width: 620px) and (min-width: 800px) {
  /* line 85, ../_sass/_modules/_main-navigation.scss */
  .main-nav__link {
    font-size: 20px;
    font-weight: 300;
    line-height: 1.3000em;
    /* 26px */
    padding-top: 1.3000em;
    padding-bottom: 0;
  }
}
@media only screen and (min-width: 800px) {
  /* line 85, ../_sass/_modules/_main-navigation.scss */
  .main-nav__link {
    padding-bottom: 26px;
  }
}

/* line 131, ../_sass/_modules/_main-navigation.scss */
.main-nav__list--child {
  padding-top: 0;
}

/* line 135, ../_sass/_modules/_main-navigation.scss */
.main-nav__item--child {
  padding-top: 0;
  position: static;
  padding-left: 0;
}
/* line 140, ../_sass/_modules/_main-navigation.scss */
.main-nav__item--child:before {
  display: none;
}

/* line 145, ../_sass/_modules/_main-navigation.scss */
.main-nav__link--child {
  background: #ffffff;
  font-size: 16px;
  line-height: 1.6250em;
  /* 26px */
  padding-top: 1.6250em;
  padding-bottom: 0;
  padding-top: 13px;
  padding-bottom: 12px;
  margin-bottom: 0;
  border-bottom: 1px solid #e0e0e0;
}
@media only screen and (max-width: 619px) {
  /* line 145, ../_sass/_modules/_main-navigation.scss */
  .main-nav__link--child {
    padding-left: 10%;
  }
}
@media only screen and (min-width: 620px) {
  /* line 145, ../_sass/_modules/_main-navigation.scss */
  .main-nav__link--child {
    color: #404040;
    border-bottom-color: transparent;
    padding-left: 0;
  }
<<<<<<< HEAD
  /* line 162, ../_sass/_modules/_main-navigation.scss */
=======
  /* line 159, ../_sass/_modules/_main-navigation.scss */
>>>>>>> 9ab025d1
  .main-nav__list--child .main-nav__link--child {
    font-size: 20px;
    font-weight: 300;
    line-height: 1.3000em;
    /* 26px */
    padding-top: 1.3000em;
    padding-bottom: 0;
  }
}
@media only screen and (min-width: 620px) and (min-width: 800px) {
<<<<<<< HEAD
  /* line 162, ../_sass/_modules/_main-navigation.scss */
=======
  /* line 159, ../_sass/_modules/_main-navigation.scss */
>>>>>>> 9ab025d1
  .main-nav__list--child .main-nav__link--child {
    font-family: "Roboto Condensed", Helvetica, sans-serif;
    font-size: 26px;
    font-weight: 300;
    line-height: 1.0000em;
    /* 26px */
    padding-top: 1.0000em;
    padding-bottom: 0;
  }
}

<<<<<<< HEAD
/* line 169, ../_sass/_modules/_main-navigation.scss */
=======
/* line 166, ../_sass/_modules/_main-navigation.scss */
>>>>>>> 9ab025d1
.main-nav__secondary-nav {
  display: none;
}
@media only screen and (min-width: 620px) {
<<<<<<< HEAD
  /* line 169, ../_sass/_modules/_main-navigation.scss */
=======
  /* line 166, ../_sass/_modules/_main-navigation.scss */
>>>>>>> 9ab025d1
  .main-nav__secondary-nav {
    background-color: #ffffff;
    position: absolute;
    left: 0;
    right: 0;
    border-bottom: 2px solid #404040;
    padding-bottom: 50px;
    color: #404040;
  }
}
<<<<<<< HEAD
/* line 183, ../_sass/_modules/_main-navigation.scss */
=======
/* line 180, ../_sass/_modules/_main-navigation.scss */
>>>>>>> 9ab025d1
.subnav-is-opened .main-nav__secondary-nav {
  display: block;
}

@media only screen and (min-width: 620px) {
<<<<<<< HEAD
  /* line 189, ../_sass/_modules/_main-navigation.scss */
=======
  /* line 186, ../_sass/_modules/_main-navigation.scss */
>>>>>>> 9ab025d1
  .main-nav__secondary-content {
    -webkit-box-sizing: content-box;
    -moz-box-sizing: content-box;
    -ms-box-sizing: content-box;
    box-sizing: content-box;
    position: relative;
    padding-left: 5%;
    padding-right: 5%;
    margin-left: auto;
    margin-right: auto;
    text-align: left;
  }
}
@media only screen and (min-width: 620px) and (min-width: 620px) {
<<<<<<< HEAD
  /* line 189, ../_sass/_modules/_main-navigation.scss */
=======
  /* line 186, ../_sass/_modules/_main-navigation.scss */
>>>>>>> 9ab025d1
  .main-nav__secondary-content {
    padding-left: 4.8%;
    padding-right: 4.8%;
    max-width: 688px;
  }
}
@media only screen and (min-width: 620px) and (min-width: 800px) {
<<<<<<< HEAD
  /* line 189, ../_sass/_modules/_main-navigation.scss */
=======
  /* line 186, ../_sass/_modules/_main-navigation.scss */
>>>>>>> 9ab025d1
  .main-nav__secondary-content {
    padding-left: 4.4%;
    padding-right: 4.4%;
    max-width: 864px;
  }
}

<<<<<<< HEAD
/* line 196, ../_sass/_modules/_main-navigation.scss */
=======
/* line 193, ../_sass/_modules/_main-navigation.scss */
>>>>>>> 9ab025d1
.main-nav__link--explore {
  color: #3372df;
  font-weight: 600;
  display: inline-block;
  display: block;
}
/* line 377, ../_sass/_utils.scss */
.main-nav__link--explore:hover {
  color: #404040;
}
@media only screen and (max-width: 619px) {
<<<<<<< HEAD
  /* line 196, ../_sass/_modules/_main-navigation.scss */
=======
  /* line 193, ../_sass/_modules/_main-navigation.scss */
>>>>>>> 9ab025d1
  .main-nav__link--explore {
    border-top: 1px solid #e0e0e0;
  }
}
@media only screen and (min-width: 620px) {
<<<<<<< HEAD
  /* line 196, ../_sass/_modules/_main-navigation.scss */
=======
  /* line 193, ../_sass/_modules/_main-navigation.scss */
>>>>>>> 9ab025d1
  .main-nav__link--explore {
    border-bottom: 1px solid #737373;
  }
}

<<<<<<< HEAD
/* line 209, ../_sass/_modules/_main-navigation.scss */
=======
/* line 206, ../_sass/_modules/_main-navigation.scss */
>>>>>>> 9ab025d1
.main-nav__featured {
  display: none;
}
@media only screen and (min-width: 620px) {
<<<<<<< HEAD
  /* line 209, ../_sass/_modules/_main-navigation.scss */
=======
  /* line 206, ../_sass/_modules/_main-navigation.scss */
>>>>>>> 9ab025d1
  .main-nav__featured {
    display: block;
  }
}

<<<<<<< HEAD
/* line 217, ../_sass/_modules/_main-navigation.scss */
=======
/* line 214, ../_sass/_modules/_main-navigation.scss */
>>>>>>> 9ab025d1
.main-nav__featured-text {
  padding-top: 0;
}

<<<<<<< HEAD
/* line 222, ../_sass/_modules/_main-navigation.scss */
=======
/* line 219, ../_sass/_modules/_main-navigation.scss */
>>>>>>> 9ab025d1
.main-nav__btn {
  position: absolute;
  top: 0;
  right: 5%;
  margin-top: -39px;
  background: transparent;
  color: #ffffff;
  padding: 0;
  border: none;
  -webkit-appearance: none;
}
@media only screen and (min-width: 620px) {
<<<<<<< HEAD
  /* line 222, ../_sass/_modules/_main-navigation.scss */
=======
  /* line 219, ../_sass/_modules/_main-navigation.scss */
>>>>>>> 9ab025d1
  .main-nav__btn {
    display: none;
  }
}

/*==========  ICONS  ==========*/
/* line 238, ../_sass/_modules/_main-navigation.scss */
.main-nav__icon {
  float: right;
  font-size: 16px;
  line-height: 26px;
  vertical-align: middle;
}
@media only screen and (min-width: 620px) {
  /* line 238, ../_sass/_modules/_main-navigation.scss */
  .main-nav__icon {
    display: none;
    font-size: 13px;
  }
}

@media only screen and (min-width: 620px) {
  /* line 251, ../_sass/_modules/_main-navigation.scss */
  .icon-custom:before {
    content: "\e001";
  }
}
@media only screen and (min-width: 620px) {
  /* line 250, ../_sass/_modules/_main-navigation.scss */
  .icon-custom {
    float: none;
    display: inline-block;
    margin-left: 6px;
    vertical-align: middle;
  }
}
@media only screen and (min-width: 620px) {
  /* line 267, ../_sass/_modules/_main-navigation.scss */
  .subnav-is-opened .icon-custom:before {
    content: "\e004";
  }
}

/**
*
* Main Header
*
* Google Web Fundamentals
*
* R/GA 2014
* @author Pedro Duarte
* @author Antoine Grelard
*
**/
/* line 13, ../_sass/_modules/_main-header.scss */
.main-header {
  background: #404040;
  color: #ffffff;
  position: relative;
  z-index: 2;
}

/* line 20, ../_sass/_modules/_main-header.scss */
.main-header__title {
  -webkit-box-sizing: content-box;
  -moz-box-sizing: content-box;
  -ms-box-sizing: content-box;
  box-sizing: content-box;
  position: relative;
  padding-left: 5%;
  padding-right: 5%;
  margin-left: auto;
  margin-right: auto;
  font-size: 20px;
  font-weight: 300;
  line-height: 1.3000em;
  /* 26px */
  padding-top: 1.3000em;
  padding-bottom: 0;
  padding-top: 13px;
  padding-bottom: 13px;
}
@media only screen and (min-width: 620px) {
  /* line 20, ../_sass/_modules/_main-header.scss */
  .main-header__title {
    padding-left: 4.8%;
    padding-right: 4.8%;
    max-width: 688px;
  }
}
@media only screen and (min-width: 800px) {
  /* line 20, ../_sass/_modules/_main-header.scss */
  .main-header__title {
    padding-left: 4.4%;
    padding-right: 4.4%;
    max-width: 864px;
  }
}
@media only screen and (min-width: 800px) {
  /* line 20, ../_sass/_modules/_main-header.scss */
  .main-header__title {
    font-family: "Roboto Condensed", Helvetica, sans-serif;
    font-size: 26px;
    font-weight: 300;
    line-height: 1.0000em;
    /* 26px */
    padding-top: 1.0000em;
    padding-bottom: 0;
  }
}
@media only screen and (min-width: 620px) {
  /* line 20, ../_sass/_modules/_main-header.scss */
  .main-header__title {
    display: none;
  }
}

/* line 32, ../_sass/_modules/_main-header.scss */
.main-header__logo {
  color: #ffffff;
}

/**
*
* Main Footer
*
* Google Web Fundamentals
*
* R/GA 2014
* @author Pedro Duarte
* @author Antoine Grelard
*
**/
/**
*
* Highlight
*
* Google Web Fundamentals
*
* R/GA 2014
* @author Pedro Duarte
* @author Antoine Grelard
*
**/
/* line 13, ../_sass/_modules/_highlight.scss */
.highlight-module {
  overflow: hidden;
  margin-top: 52px;
  margin-bottom: 26px;
  position: relative;
}
/* line 19, ../_sass/_modules/_highlight.scss */
.highlight-module:after {
  background: #f0f0f0;
  content: "";
  height: 100%;
  position: absolute;
  top: 0;
  bottom: 0;
  z-index: 0;
  width: 100%;
  right: 0;
  left: 0;
}

/* line 33, ../_sass/_modules/_highlight.scss */
.highlight-module--learning {
  color: #ffffff;
}
/* line 36, ../_sass/_modules/_highlight.scss */
.highlight-module--learning:after {
  background-color: #da2e75;
}

/* line 41, ../_sass/_modules/_highlight.scss */
.highlight-module--remember {
  color: #ffffff;
}
/* line 44, ../_sass/_modules/_highlight.scss */
.highlight-module--remember:after {
  background-color: #09829a;
}

/* line 49, ../_sass/_modules/_highlight.scss */
.highlight-module__container {
  -webkit-box-sizing: content-box;
  -moz-box-sizing: content-box;
  -ms-box-sizing: content-box;
  box-sizing: content-box;
  position: relative;
  padding-left: 5%;
  padding-right: 5%;
  margin-left: auto;
  margin-right: auto;
  padding-bottom: 78px;
  position: relative;
  z-index: 1;
  position: relative;
}
@media only screen and (min-width: 620px) {
  /* line 49, ../_sass/_modules/_highlight.scss */
  .highlight-module__container {
    padding-left: 4.8%;
    padding-right: 4.8%;
    max-width: 688px;
  }
}
@media only screen and (min-width: 800px) {
  /* line 49, ../_sass/_modules/_highlight.scss */
  .highlight-module__container {
    padding-left: 4.4%;
    padding-right: 4.4%;
    max-width: 864px;
  }
}
/* line 398, ../_sass/_utils.scss */
.highlight-module__container:before {
  display: none;
}
@media only screen and (min-width: 620px) {
  /* line 398, ../_sass/_utils.scss */
  .highlight-module__container:before {
    display: block;
    position: absolute;
    top: 50%;
    right: 45px;
    font-family: "icons";
    font-size: 130px;
    font-weight: 900;
    line-height: 1px;
    text-align: center;
    height: 100%;
    width: 30.3%;
    color: #ffffff;
  }
}
/* line 417, ../_sass/_utils.scss */
.highlight-module--left .highlight-module__container:before {
  right: auto;
  left: 45px;
}
@media only screen and (min-width: 800px) {
  /* line 398, ../_sass/_utils.scss */
  .highlight-module__container:before {
    width: 22.2%;
    font-size: 180px;
  }
<<<<<<< HEAD
  /* line 425, ../_sass/_utils.scss */
=======
  /* line 426, ../_sass/_utils.scss */
>>>>>>> 9ab025d1
  .highlight-module--large .highlight-module__container:before {
    font-size: 430px;
  }
}
@media only screen and (min-width: 620px) {
  /* line 49, ../_sass/_modules/_highlight.scss */
  .highlight-module__container {
    padding-bottom: 52px;
  }
}

/* line 61, ../_sass/_modules/_highlight.scss */
.highlight-module__title {
  font-family: "Roboto Condensed", Helvetica, sans-serif;
  font-size: 68px;
  font-weight: 300;
  line-height: 1.1471em;
  /* 78px */
  padding-top: 0.3824em;
  padding-bottom: 0;
  padding-top: 26px;
}
@media only screen and (min-width: 800px) {
  /* line 61, ../_sass/_modules/_highlight.scss */
  .highlight-module__title {
    font-family: "Roboto Condensed", Helvetica, sans-serif;
    font-size: 110px;
    font-weight: 300;
    line-height: 1.19em;
    /* 130px */
    padding-top: 0.2364em;
    padding-bottom: 0;
  }
}
@media only screen and (min-width: 800px) {
  /* line 61, ../_sass/_modules/_highlight.scss */
  .highlight-module__title {
    font-family: "Roboto Condensed", Helvetica, sans-serif;
    font-size: 42px;
    font-weight: 300;
    line-height: 1.2381em;
    /* 52px */
    padding-top: 0.6190em;
    padding-bottom: 0;
  }
}
@media only screen and (min-width: 800px) and (min-width: 800px) {
  /* line 61, ../_sass/_modules/_highlight.scss */
  .highlight-module__title {
    font-family: "Roboto Condensed", Helvetica, sans-serif;
    font-size: 68px;
    font-weight: 300;
    line-height: 1.1471em;
    /* 78px */
    padding-top: 0.3824em;
    padding-bottom: 0;
  }
}

/* line 72, ../_sass/_modules/_highlight.scss */
.highlight-module--code pre {
  margin: 0;
  padding-top: 52px;
  padding-bottom: 26px;
  margin-left: -26px;
  font-size: 13px;
}
/* line 79, ../_sass/_modules/_highlight.scss */
.highlight-module--code pre span {
  margin: 0;
  padding: 0;
  display: inline-block;
}
/* line 86, ../_sass/_modules/_highlight.scss */
.highlight-module--code code {
  margin: 0;
  padding: 0;
  word-spacing: -2px;
}

/* line 94, ../_sass/_modules/_highlight.scss */
.highlight-module__cta {
  display: block;
  font-size: 16px;
  line-height: 1.6250em;
  /* 26px */
  padding-top: 1.6250em;
  padding-bottom: 0;
  font-family: "Roboto Condensed", Helvetica, sans-serif;
}
@media only screen and (min-width: 800px) {
  /* line 94, ../_sass/_modules/_highlight.scss */
  .highlight-module__cta {
    font-size: 20px;
    font-weight: 300;
    line-height: 1.3000em;
    /* 26px */
    padding-top: 1.3000em;
    padding-bottom: 0;
  }
}

@media only screen and (min-width: 800px) {
  /* line 101, ../_sass/_modules/_highlight.scss */
  .highlight-module--left:after {
    width: 80%;
    right: 20%;
  }
}

@media only screen and (min-width: 800px) {
  /* line 110, ../_sass/_modules/_highlight.scss */
  .highlight-module--right:after {
    width: 80%;
    left: 20%;
  }
}
@media only screen and (min-width: 800px) {
  /* line 118, ../_sass/_modules/_highlight.scss */
  .highlight-module--right.highlight-module--code:after {
    width: 100%;
    left: 0;
  }
}

/**
*
* Editorial Header
*
* Google Web Fundamentals
*
* R/GA 2014
* @author Pedro Duarte
* @author Antoine Grelard
*
**/
/* line 13, ../_sass/_modules/_editorial-header.scss */
.editorial-header {
  overflow: hidden;
}
/* line 16, ../_sass/_modules/_editorial-header.scss */
.editorial-header .breadcrumbs {
  color: #3372df;
}
/* line 19, ../_sass/_modules/_editorial-header.scss */
.editorial-header .breadcrumbs a {
  color: #3372df;
}
@media only screen and (min-width: 620px) {
  /* line 24, ../_sass/_modules/_editorial-header.scss */
  .editorial-header .container {
    position: relative;
  }
  /* line 34, ../_sass/_modules/_editorial-header.scss */
  .editorial-header .container:before {
    font-family: "icons";
    display: block;
    position: absolute;
    line-height: 0;
    top: 35%;
    right: 100%;
    font-size: 400px;
    color: rgba(0, 0, 0, 0.1);
  }
}

/* line 49, ../_sass/_modules/_editorial-header.scss */
.editorial-header__excerpt {
  font-size: 20px;
  font-weight: 300;
  line-height: 1.3000em;
  /* 26px */
  padding-top: 1.3000em;
  padding-bottom: 0;
  font-family: "Roboto Condensed", Helvetica, sans-serif;
}

/* line 54, ../_sass/_modules/_editorial-header.scss */
.editorial-header .tag {
  padding-top: 52px;
}

/* line 58, ../_sass/_modules/_editorial-header.scss */
.editorial-header__subtitle {
  font-family: "Roboto Condensed", Helvetica, sans-serif;
  font-size: 42px;
  font-weight: 300;
  line-height: 1.2381em;
  /* 52px */
  padding-top: 0.6190em;
  padding-bottom: 0;
  padding-top: 0;
  color: #3372df;
}
@media only screen and (min-width: 800px) {
  /* line 58, ../_sass/_modules/_editorial-header.scss */
  .editorial-header__subtitle {
    font-family: "Roboto Condensed", Helvetica, sans-serif;
    font-size: 68px;
    font-weight: 300;
    line-height: 1.1471em;
    /* 78px */
    padding-top: 0.3824em;
    padding-bottom: 0;
  }
}
@media only screen and (min-width: 620px) {
  /* line 58, ../_sass/_modules/_editorial-header.scss */
  .editorial-header__subtitle {
    padding-top: 0;
    padding-bottom: 26px;
  }
}

/* line 68, ../_sass/_modules/_editorial-header.scss */
.editorial-header__toc {
  margin-top: 26px;
}
/* line 71, ../_sass/_modules/_editorial-header.scss */
.editorial-header__toc ol {
  padding-top: 0;
}
@media only screen and (min-width: 620px) {
  /* line 71, ../_sass/_modules/_editorial-header.scss */
  .editorial-header__toc ol {
    padding-top: 0;
  }
}

/* line 77, ../_sass/_modules/_editorial-header.scss */
.editorial-header__toc-title {
  font-family: "Roboto Condensed", Helvetica, sans-serif;
  border-bottom: 1px solid #e0e0e0;
  margin-bottom: 13px;
  padding-bottom: 13px !important;
  color: #3372df;
}

/**
*
* Editorial Header
*
* Google Web Fundamentals
*
* R/GA 2014
* @author Pedro Duarte
* @author Antoine Grelard
*
**/
/* line 13, ../_sass/_modules/_summary-header.scss */
.summary-header {
  background-color: #3372df;
  padding-bottom: 78px;
  color: #ffffff;
  margin-bottom: 26px;
  -webkit-box-shadow: inset 0 2px 0 0 white;
  -moz-box-shadow: inset 0 2px 0 0 white;
  -ms-box-shadow: inset 0 2px 0 0 white;
  box-shadow: inset 0 2px 0 0 white;
}
/* line 20, ../_sass/_modules/_summary-header.scss */
.summary-header .breadcrumbs__link {
  color: #ffffff;
}

/* line 26, ../_sass/_modules/_summary-header.scss */
.summary-header__anchor-list {
  margin-top: 52px;
}

/* line 32, ../_sass/_modules/_summary-header.scss */
.summary-header__anchors-item a {
  color: #ffffff;
}

/**
*
* Related items
*
* Google Web Essentials
*
* R/GA 2014
* @author Pedro Duarte
* @author Antoine Grelard
*
**/
/* line 13, ../_sass/_modules/_related-guides.scss */
.related-guides {
  margin-top: 52px;
  padding-bottom: 52px;
}

/* line 19, ../_sass/_modules/_related-guides.scss */
.related-guides__list .list--links {
  padding-top: 0;
}
/* line 23, ../_sass/_modules/_related-guides.scss */
.related-guides__list a {
  display: block;
}

/* line 28, ../_sass/_modules/_related-guides.scss */
.related-guides__title {
  font-family: "Roboto Condensed", Helvetica, sans-serif;
  font-size: 26px;
  font-weight: 300;
  line-height: 1.0000em;
  /* 26px */
  padding-top: 1.0000em;
  padding-bottom: 0;
  padding-top: 0;
}
@media only screen and (min-width: 800px) {
  /* line 28, ../_sass/_modules/_related-guides.scss */
  .related-guides__title {
    font-family: "Roboto Condensed", Helvetica, sans-serif;
    font-size: 42px;
    font-weight: 300;
    line-height: 1.2381em;
    /* 52px */
    padding-top: 0.6190em;
    padding-bottom: 0;
  }
}
@media only screen and (min-width: 620px) {
  /* line 28, ../_sass/_modules/_related-guides.scss */
  .related-guides__title {
    padding-top: 0;
  }
}

/* line 34, ../_sass/_modules/_related-guides.scss */
.related-guides__main-link {
  text-transform: uppercase;
}
/* line 37, ../_sass/_modules/_related-guides.scss */
.related-guides__main-link:before {
  content: "#";
  display: inline-block;
  padding-right: 2px;
}

/**
*
* In this guide
*
* Google Web Fundamentals
*
* R/GA 2014
* @author Pedro Duarte
* @author Antoine Grelard
*
**/
/* line 13, ../_sass/_modules/_in-this-guide.scss */
.in-this-guide {
  margin-top: -78px;
}

/* line 17, ../_sass/_modules/_in-this-guide.scss */
.in-this-guide__title {
  font-size: 20px;
  font-weight: 300;
  line-height: 1.3000em;
  /* 26px */
  padding-top: 1.3000em;
  padding-bottom: 0;
  font-family: "Roboto Condensed", Helvetica, sans-serif;
  margin-bottom: 26px;
}

/**
*
* Articles section
*
* Google Web Fundamentals
*
* R/GA 2014
* @author Pedro Duarte
* @author Antoine Grelard
*
**/
/* line 13, ../_sass/_modules/_articles-section.scss */
.articles-section {
  background: #f0f0f0;
  text-align: center;
}

/* line 18, ../_sass/_modules/_articles-section.scss */
.articles-count {
  color: #3372df;
  font-family: "Roboto Condensed", Helvetica, sans-serif;
  padding-top: 53px;
}

/* line 1, ../_sass/_modules/_guides-section.scss */
.guides-section {
  background: #f0f0f0;
  text-align: center;
  padding: 26px 0 52px;
}

/**
*
* Page header
*
* Google Web Fundamentals
*
* R/GA 2014
* @author Pedro Duarte
* @author Antoine Grelard
*
**/
/* line 13, ../_sass/_modules/_page-header.scss */
.page-header {
  text-align: center;
}
/* line 16, ../_sass/_modules/_page-header.scss */
.page-header .breadcrumbs {
  text-align: left;
  color: #3372df;
}
/* line 20, ../_sass/_modules/_page-header.scss */
.page-header .breadcrumbs a {
  color: #3372df;
}
/* line 25, ../_sass/_modules/_page-header.scss */
.page-header h3 {
  color: #404040;
  padding-top: 52px;
}

/* line 31, ../_sass/_modules/_page-header.scss */
.page-header__excerpt {
  position: relative;
  padding-top: 0;
}
/* line 35, ../_sass/_modules/_page-header.scss */
.page-header__excerpt:last-child {
  padding-bottom: 78px;
}

/**
*
* Editorial Header
*
* Google Web Fundamentals
*
* R/GA 2014
* @author Pedro Duarte
* @author Antoine Grelard
*
**/
/* line 13, ../_sass/_modules/_featured-section.scss */
.featured-section {
  background: #f0f0f0;
}

/**
*
* Editorial Header
*
* Google Web Fundamentals
*
* R/GA 2014
* @author Pedro Duarte
* @author Antoine Grelard
*
**/
/* line 13, ../_sass/_modules/_featured-spotlight.scss */
.featured-spotlight {
  background: #404040;
  color: #ffffff;
  overflow: hidden;
  padding-bottom: 78px;
  margin-top: 52px;
}
/* line 20, ../_sass/_modules/_featured-spotlight.scss */
.featured-spotlight p {
  padding-bottom: 26px;
}
/* line 24, ../_sass/_modules/_featured-spotlight.scss */
.featured-spotlight .cta--primary {
  color: #ffffff;
}
/* line 27, ../_sass/_modules/_featured-spotlight.scss */
.featured-spotlight .cta--primary:hover {
  color: #ffffff;
}

/* line 33, ../_sass/_modules/_featured-spotlight.scss */
.featured-spotlight__container {
  position: relative;
}

@media only screen and (max-width: 619px) {
  /* line 37, ../_sass/_modules/_featured-spotlight.scss */
  .featured-spotlight__img {
    padding-top: 58.4%;
    padding-bottom: 0;
    height: 0;
    overflow: hidden;
    position: relative;
    width: 100%;
  }
}
/* line 47, ../_sass/_modules/_featured-spotlight.scss */
.featured-spotlight__img img {
  margin: 0 auto;
  display: block;
  position: absolute;
  width: 100%;
  left: 0;
  top: 0;
  margin: 0;
}
@media only screen and (min-width: 620px) {
  /* line 47, ../_sass/_modules/_featured-spotlight.scss */
  .featured-spotlight__img img {
    width: auto;
    left: 109%;
  }
}
@media only screen and (min-width: 800px) {
  /* line 47, ../_sass/_modules/_featured-spotlight.scss */
  .featured-spotlight__img img {
    left: 107.4%;
  }
}

/**
*
* Quote
*
* Google Web Fundamentals
*
* R/GA 2014
* @author Pedro Duarte
* @author Antoine Grelard
*
**/
/* line 13, ../_sass/_modules/_quote.scss */
.quote__content {
  position: relative;
  font-family: "Roboto Condensed", Helvetica, sans-serif;
  font-size: 16px;
  line-height: 1.6250em;
  /* 26px */
  padding-top: 1.6250em;
  padding-bottom: 0;
  padding-top: 104px;
  padding-left: 26px;
}
@media only screen and (min-width: 800px) {
  /* line 13, ../_sass/_modules/_quote.scss */
  .quote__content {
    font-size: 20px;
    font-weight: 300;
    line-height: 1.3000em;
    /* 26px */
    padding-top: 1.3000em;
    padding-bottom: 0;
  }
}
@media only screen and (min-width: 620px) {
  /* line 13, ../_sass/_modules/_quote.scss */
  .quote__content {
    padding-top: 52px;
    padding-left: 0;
  }
}
/* line 25, ../_sass/_modules/_quote.scss */
.quote__content p {
  border-top: 1px solid #e0e0e0;
  text-align: right;
  font-weight: 500;
  margin-top: 12px;
  padding-top: 13px;
}
/* line 33, ../_sass/_modules/_quote.scss */
.quote__content:before {
  content: open-quote;
  display: block;
  position: absolute;
  font-family: "Roboto Condensed", Helvetica, sans-serif;
  font-weight: 700;
  color: #f0f0f0;
  top: 90px;
  left: 26px;
  font-size: 260px;
}
@media only screen and (min-width: 620px) {
  /* line 33, ../_sass/_modules/_quote.scss */
  .quote__content:before {
    top: 225px;
    left: -210px;
    font-size: 540px;
  }
}

/**
*
* Article nav
*
* Google Web Fundamentals
*
* R/GA 2014
* @author Pedro Duarte
* @author Antoine Grelard
*
**/
/* line 13, ../_sass/_modules/_article-nav.scss */
.article-nav {
  overflow: hidden;
  position: relative;
}
/* line 17, ../_sass/_modules/_article-nav.scss */
.article-nav:before {
  content: "";
  border-left: 2px solid #e0e0e0;
  height: 100%;
  position: absolute;
  top: 0;
  left: 50%;
}

/* line 27, ../_sass/_modules/_article-nav.scss */
.article-nav-link {
  padding: 26px 32px;
  float: left;
  width: 50%;
  position: relative;
}
/* line 37, ../_sass/_modules/_article-nav.scss */
.article-nav-link:before {
  position: absolute;
  top: 21px;
  font-family: "Roboto Condensed", Helvetica, sans-serif;
  font-size: 20px;
  font-weight: 400;
}
@media only screen and (min-width: 620px) {
  /* line 37, ../_sass/_modules/_article-nav.scss */
  .article-nav-link:before {
    top: 25px;
    font-size: 26px;
    display: block;
    padding: 13px 10px;
    color: #ffffff;
    background: #3372df;
  }
}

/* line 55, ../_sass/_modules/_article-nav.scss */
.article-nav p {
  padding: 0;
  margin: 0;
}

/* line 60, ../_sass/_modules/_article-nav.scss */
.article-nav-link--prev {
  text-align: right;
}
/* line 64, ../_sass/_modules/_article-nav.scss */
.article-nav-link--prev:before {
  font-family: "icons";
  left: 32px;
}
/* line 70, ../_sass/_modules/_article-nav.scss */
.article-nav-link--prev p {
  padding-left: 52px;
}

/* line 78, ../_sass/_modules/_article-nav.scss */
.article-nav-link--next:before {
  font-family: "icons";
  right: 32px;
}
/* line 84, ../_sass/_modules/_article-nav.scss */
.article-nav-link--next p {
  padding-right: 52px;
}

/* line 89, ../_sass/_modules/_article-nav.scss */
.article-nav-count {
  font-size: 20px;
  font-weight: 300;
  line-height: 1.3000em;
  /* 26px */
  padding-top: 1.3000em;
  padding-bottom: 0;
  font-weight: 700;
}
@media only screen and (min-width: 800px) {
  /* line 89, ../_sass/_modules/_article-nav.scss */
  .article-nav-count {
    font-family: "Roboto Condensed", Helvetica, sans-serif;
    font-size: 26px;
    font-weight: 300;
    line-height: 1.0000em;
    /* 26px */
    padding-top: 1.0000em;
    padding-bottom: 0;
  }
}
@media only screen and (min-width: 620px) {
  /* line 89, ../_sass/_modules/_article-nav.scss */
  .article-nav-count {
    font-weight: 400;
  }
}

/**
*
* Home header
*
* Google Web Fundamentals
*
* R/GA 2014
* @author Pedro Duarte
* @author Antoine Grelard
*
**/
/* line 13, ../_sass/_modules/_home-header.scss */
.home-header {
  background: #3372df;
  color: #ffffff;
  position: relative;
  padding-bottom: 78px;
  margin-bottom: 78px;
}
@media only screen and (min-width: 620px) {
  /* line 13, ../_sass/_modules/_home-header.scss */
  .home-header {
    padding-bottom: 104px;
  }
}
/* line 21, ../_sass/_modules/_home-header.scss */
.home-header:after {
  font-family: "icons";
  position: absolute;
  display: block;
  width: 100%;
  margin: 0 auto;
  font-size: 50px;
  bottom: -10px;
  font-weight: 500;
  color: #78cfa9;
}
@media only screen and (min-width: 620px) {
  /* line 21, ../_sass/_modules/_home-header.scss */
  .home-header:after {
    font-size: 130px;
    bottom: 0;
  }
}

/* line 41, ../_sass/_modules/_home-header.scss */
.home-header h1 {
  font-family: "Roboto Condensed", Helvetica, sans-serif;
  font-size: 68px;
  font-weight: 300;
  line-height: 1.1471em;
  /* 78px */
  padding-top: 0.3824em;
  padding-bottom: 0;
  padding-top: 52px;
}
@media only screen and (min-width: 800px) {
  /* line 41, ../_sass/_modules/_home-header.scss */
  .home-header h1 {
    font-family: "Roboto Condensed", Helvetica, sans-serif;
    font-size: 110px;
    font-weight: 300;
    line-height: 1.19em;
    /* 130px */
    padding-top: 0.2364em;
    padding-bottom: 0;
  }
}
@media only screen and (min-width: 620px) {
  /* line 41, ../_sass/_modules/_home-header.scss */
  .home-header h1 {
    padding-top: 130px;
  }
}

/* line 47, ../_sass/_modules/_home-header.scss */
.home-header p {
  font-size: 20px;
  font-weight: 300;
  line-height: 1.3000em;
  /* 26px */
  padding-top: 1.3000em;
  padding-bottom: 0;
}
@media only screen and (min-width: 800px) {
  /* line 47, ../_sass/_modules/_home-header.scss */
  .home-header p {
    font-family: "Roboto Condensed", Helvetica, sans-serif;
    font-size: 26px;
    font-weight: 300;
    line-height: 1.0000em;
    /* 26px */
    padding-top: 1.0000em;
    padding-bottom: 0;
  }
}
@media only screen and (min-width: 620px) {
  /* line 47, ../_sass/_modules/_home-header.scss */
  .home-header p {
    padding-top: 0;
  }
}

/* line 52, ../_sass/_modules/_home-header.scss */
.home-header a {
  margin-top: 65px;
}

/**
*
* Text module
*
* Google Web Fundamentals
*
* R/GA 2014
* @author Pedro Duarte
* @author Antoine Grelard
*
**/
@media only screen and (min-width: 620px) {
  /* line 15, ../_sass/_modules/_did-you-know.scss */
  .did-you-know ol {
    font-size: 13px;
    line-height: 2.0000em;
    /* 26px */
    padding-top: 2.0000em;
    padding-bottom: 0;
    padding-top: 0;
  }
}
/* line 22, ../_sass/_modules/_did-you-know.scss */
.did-you-know .cta--primary {
  margin-top: 26px;
  font-weight: 500;
}
/* line 27, ../_sass/_modules/_did-you-know.scss */
.did-you-know > .g--half {
  position: relative;
  padding-left: 0;
}
@media only screen and (min-width: 620px) {
  /* line 27, ../_sass/_modules/_did-you-know.scss */
  .did-you-know > .g--half {
    padding-left: 32px;
  }
}

/* line 34, ../_sass/_modules/_did-you-know.scss */
.did-you-know__symbol {
  padding-bottom: 312px;
}
@media only screen and (min-width: 620px) {
  /* line 34, ../_sass/_modules/_did-you-know.scss */
  .did-you-know__symbol {
    padding-bottom: 26px;
  }
}
/* line 38, ../_sass/_modules/_did-you-know.scss */
.did-you-know__symbol:after {
  content: "?";
  color: #3372df;
  font-family: "Roboto Condensed", Helvetica, sans-serif;
  font-weight: 700;
  font-size: 400px;
  top: 150px;
  left: 30%;
  position: relative;
  display: block;
  width: 0;
}
@media only screen and (min-width: 620px) {
  /* line 38, ../_sass/_modules/_did-you-know.scss */
  .did-you-know__symbol:after {
    position: absolute;
    font-size: 500px;
    top: 200px;
    left: 130%;
  }
}

/**
*
* Grid
*
* Google Web Fundamentals
*
* R/GA 2014
* @author Pedro Duarte
* @author Antoine Grelard
*
**/
/* line 13, ../_sass/_components/_grid.scss */
.demo {
  margin-bottom: 26px;
  margin-top: 26px;
}

/* line 19, ../_sass/_components/_grid.scss */
.demo [class*="g-"] {
  background-color: #eee;
  position: relative;
  margin-bottom: 26px;
  min-height: 156px;
}
/* line 26, ../_sass/_components/_grid.scss */
.demo [class*="g-"]:before, .demo [class*="g-"]:after {
  font-size: 13px;
  line-height: 2.0000em;
  /* 26px */
  padding-top: 2.0000em;
  padding-bottom: 0;
  display: block;
  margin: 0 10px;
}
/* line 32, ../_sass/_components/_grid.scss */
.demo [class*="g-"]:before {
  content: "HTML classes: ";
  font-weight: 700;
}
/* line 37, ../_sass/_components/_grid.scss */
.demo [class*="g-"]:after {
  content: attr(class);
  word-spacing: 15px;
}

@media only screen and (min-width: 620px) and (max-width: 799px) {
  /* line 47, ../_sass/_components/_grid.scss */
  .g-medium--1 {
    float: left;
    margin-right: 4.5%;
    width: 30.3%;
  }

  /* line 54, ../_sass/_components/_grid.scss */
  .g-medium--push-1 {
    margin-left: 34.8%;
  }

  /* line 57, ../_sass/_components/_grid.scss */
  .g-medium--pull-1 {
    margin-right: 34.8%;
  }

  /* line 47, ../_sass/_components/_grid.scss */
  .g-medium--2 {
    float: left;
    margin-right: 4.5%;
    width: 65.1%;
  }

  /* line 54, ../_sass/_components/_grid.scss */
  .g-medium--push-2 {
    margin-left: 69.6%;
  }

  /* line 57, ../_sass/_components/_grid.scss */
  .g-medium--pull-2 {
    margin-right: 69.6%;
  }

  /* line 47, ../_sass/_components/_grid.scss */
  .g-medium--3 {
    float: left;
    margin-right: 4.5%;
    width: 99.9%;
    margin-right: 0;
  }

  /* line 63, ../_sass/_components/_grid.scss */
  .g-medium--full {
    float: left;
    margin-right: 4.5%;
    margin-right: 0;
    width: 100%;
  }

  /* line 69, ../_sass/_components/_grid.scss */
  .g--third {
    float: left;
    margin-right: 4.5%;
    width: 30.3%;
  }

  /* line 75, ../_sass/_components/_grid.scss */
  .g--half,
  .g-medium--half {
    float: left;
    margin-right: 4.5%;
    width: 47.75%;
  }

  /* line 80, ../_sass/_components/_grid.scss */
  .g-medium--last {
    margin-right: 0;
  }

  /* line 82, ../_sass/_components/_grid.scss */
  .g--pull-half {
    margin-right: 52.25%;
  }
}
@media only screen and (min-width: 800px) {
  /* line 89, ../_sass/_components/_grid.scss */
  .g-wide--1 {
    float: left;
    margin-right: 3.7%;
    width: 22.2%;
  }

  /* line 96, ../_sass/_components/_grid.scss */
  .g-wide--push-1 {
    margin-left: 25.9%;
  }

  /* line 99, ../_sass/_components/_grid.scss */
  .g-wide--pull-1 {
    margin-right: 25.9%;
  }

  /* line 89, ../_sass/_components/_grid.scss */
  .g-wide--2 {
    float: left;
    margin-right: 3.7%;
    width: 48.1%;
  }

  /* line 96, ../_sass/_components/_grid.scss */
  .g-wide--push-2 {
    margin-left: 51.8%;
  }

  /* line 99, ../_sass/_components/_grid.scss */
  .g-wide--pull-2 {
    margin-right: 51.8%;
  }

  /* line 89, ../_sass/_components/_grid.scss */
  .g-wide--3 {
    float: left;
    margin-right: 3.7%;
    width: 74%;
  }

  /* line 96, ../_sass/_components/_grid.scss */
  .g-wide--push-3 {
    margin-left: 77.7%;
  }

  /* line 99, ../_sass/_components/_grid.scss */
  .g-wide--pull-3 {
    margin-right: 77.7%;
  }

  /* line 89, ../_sass/_components/_grid.scss */
  .g-wide--4 {
    float: left;
    margin-right: 3.7%;
    width: 99.9%;
    margin-right: 0;
  }

  /* line 105, ../_sass/_components/_grid.scss */
  .g-wide--last {
    margin-right: 0;
  }

  /* line 107, ../_sass/_components/_grid.scss */
  .g-wide--full {
    float: left;
    margin-right: 3.7%;
    margin-right: 0;
    width: 100%;
  }

  /* line 113, ../_sass/_components/_grid.scss */
  .g--third {
    float: left;
    margin-right: 3.7%;
    width: 30.8%;
  }

  /* line 119, ../_sass/_components/_grid.scss */
  .g--half,
  .g-wide--half {
    float: left;
    margin-right: 3.7%;
    width: 48.15%;
  }

  /* line 124, ../_sass/_components/_grid.scss */
  .g--pull-half {
    margin-right: 51.85%;
  }
}
/* line 134, ../_sass/_components/_grid.scss */
.g--last {
  margin-right: 0;
}

/* line 141, ../_sass/_components/_grid.scss */
.grid-overlay {
  display: none;
  pointer-events: none;
}
/* line 147, ../_sass/_components/_grid.scss */
.debug .grid-overlay {
  -webkit-box-sizing: content-box;
  -moz-box-sizing: content-box;
  -ms-box-sizing: content-box;
  box-sizing: content-box;
  position: relative;
  padding-left: 5%;
  padding-right: 5%;
  margin-left: auto;
  margin-right: auto;
  position: absolute;
  top: 0;
  bottom: 0;
  left: 0;
  right: 0;
  height: 100%;
  display: block;
}
@media only screen and (min-width: 620px) {
  /* line 147, ../_sass/_components/_grid.scss */
  .debug .grid-overlay {
    padding-left: 4.8%;
    padding-right: 4.8%;
    max-width: 688px;
  }
}
@media only screen and (min-width: 800px) {
  /* line 147, ../_sass/_components/_grid.scss */
  .debug .grid-overlay {
    padding-left: 4.4%;
    padding-right: 4.4%;
    max-width: 864px;
  }
}
/* line 158, ../_sass/_components/_grid.scss */
.debug .grid-overlay [class*="g-"] {
  height: 100%;
  background-color: rgba(89, 89, 89, 0.2);
}
@media only screen and (min-width: 620px) and (max-width: 799px) {
  /* line 164, ../_sass/_components/_grid.scss */
  .debug .grid-overlay .g-wide--last {
    display: none;
  }
}
@media only screen and (max-width: 619px) {
  /* line 147, ../_sass/_components/_grid.scss */
  .debug .grid-overlay {
    display: none;
  }
}

/**
*
* Typography
*
* Google Web Fundamentals
*
* R/GA 2014
* @author Pedro Duarte
* @author Antoine Grelard
*
**/
/* line 15, ../_sass/_components/_typography.scss */
h1, h2, h3, h4, h5, p {
  margin: 0;
}

/* line 21, ../_sass/_components/_typography.scss */
.small,
small {
  font-size: 13px;
  line-height: 2.0000em;
  /* 26px */
  padding-top: 2.0000em;
  padding-bottom: 0;
}

/* line 28, ../_sass/_components/_typography.scss */
.base,
p,
ul,
ol {
  font-size: 16px;
  line-height: 1.6250em;
  /* 26px */
  padding-top: 1.6250em;
  padding-bottom: 0;
}

/* line 33, ../_sass/_components/_typography.scss */
.medium,
h4 {
  font-size: 16px;
  line-height: 1.6250em;
  /* 26px */
  padding-top: 1.6250em;
  padding-bottom: 0;
}
@media only screen and (min-width: 800px) {
  /* line 33, ../_sass/_components/_typography.scss */
  .medium,
  h4 {
    font-size: 20px;
    font-weight: 300;
    line-height: 1.3000em;
    /* 26px */
    padding-top: 1.3000em;
    padding-bottom: 0;
  }
}

/* line 38, ../_sass/_components/_typography.scss */
.large,
h3 {
  font-size: 20px;
  font-weight: 300;
  line-height: 1.3000em;
  /* 26px */
  padding-top: 1.3000em;
  padding-bottom: 0;
}
@media only screen and (min-width: 800px) {
  /* line 38, ../_sass/_components/_typography.scss */
  .large,
  h3 {
    font-family: "Roboto Condensed", Helvetica, sans-serif;
    font-size: 26px;
    font-weight: 300;
    line-height: 1.0000em;
    /* 26px */
    padding-top: 1.0000em;
    padding-bottom: 0;
  }
}

/* line 42, ../_sass/_components/_typography.scss */
.xlarge,
h2 {
  font-family: "Roboto Condensed", Helvetica, sans-serif;
  font-size: 26px;
  font-weight: 300;
  line-height: 1.0000em;
  /* 26px */
  padding-top: 1.0000em;
  padding-bottom: 0;
}
@media only screen and (min-width: 800px) {
  /* line 42, ../_sass/_components/_typography.scss */
  .xlarge,
  h2 {
    font-family: "Roboto Condensed", Helvetica, sans-serif;
    font-size: 42px;
    font-weight: 300;
    line-height: 1.2381em;
    /* 52px */
    padding-top: 0.6190em;
    padding-bottom: 0;
  }
}

/* line 47, ../_sass/_components/_typography.scss */
.xxlarge,
h1 {
  font-family: "Roboto Condensed", Helvetica, sans-serif;
  font-size: 42px;
  font-weight: 300;
  line-height: 1.2381em;
  /* 52px */
  padding-top: 0.6190em;
  padding-bottom: 0;
}
@media only screen and (min-width: 800px) {
  /* line 47, ../_sass/_components/_typography.scss */
  .xxlarge,
  h1 {
    font-family: "Roboto Condensed", Helvetica, sans-serif;
    font-size: 68px;
    font-weight: 300;
    line-height: 1.1471em;
    /* 78px */
    padding-top: 0.3824em;
    padding-bottom: 0;
  }
}

/* line 51, ../_sass/_components/_typography.scss */
.huge {
  font-family: "Roboto Condensed", Helvetica, sans-serif;
  font-size: 68px;
  font-weight: 300;
  line-height: 1.1471em;
  /* 78px */
  padding-top: 0.3824em;
  padding-bottom: 0;
}
@media only screen and (min-width: 800px) {
  /* line 51, ../_sass/_components/_typography.scss */
  .huge {
    font-family: "Roboto Condensed", Helvetica, sans-serif;
    font-size: 110px;
    font-weight: 300;
    line-height: 1.19em;
    /* 130px */
    padding-top: 0.2364em;
    padding-bottom: 0;
  }
}

/* line 56, ../_sass/_components/_typography.scss */
li > p {
  padding-top: 0;
}

/**
*
* Button
*
* Google Web Fundamentals
*
* R/GA 2014
* @author Pedro Duarte
* @author Antoine Grelard
*
**/
/* line 13, ../_sass/_components/_button.scss */
.button, .button--primary, .button--secondary, .button--secondary-variation {
  display: inline-block;
  padding: 12px 32px;
  margin-bottom: 13px;
  margin-top: 13px;
  min-height: 26px;
  text-align: center;
  font-weight: 600;
  text-decoration: none;
}
/* line 25, ../_sass/_components/_button.scss */
.button:hover, .button--primary:hover, .button--secondary:hover, .button--secondary-variation:hover {
  background: #4d4d4d;
  color: #ffffff;
  border: 1px solid #4d4d4d;
  text-decoration: none;
}

/* line 44, ../_sass/_components/_button.scss */
.button--primary {
  background: #4285f4;
  color: white;
  border: 1px solid #1266f1;
}

/* line 49, ../_sass/_components/_button.scss */
.button--secondary {
  background: #fafafa;
  color: #3372df;
  border: 1px solid #e1e1e1;
}

/* line 54, ../_sass/_components/_button.scss */
.button--secondary-variation {
  background: white;
  color: #3372df;
  border: 1px solid #e6e6e6;
  border-color: transparent;
}

/* line 59, ../_sass/_components/_button.scss */
.styleguide__inverted-block {
  background: #e8e8e8;
  padding: 0 13px;
}

/**
*
* List
*
* Google Web Fundamentals
*
* R/GA 2014
* @author Pedro Duarte
* @author Antoine Grelard
*
**/
/* line 14, ../_sass/_components/_list.scss */
ul,
ol {
  padding-left: 0;
  list-style: none;
  margin: 0;
}
/* line 19, ../_sass/_components/_list.scss */
ul li.current,
ol li.current {
  color: #737373;
  pointer-events: none;
  cursor: default;
}
/* line 23, ../_sass/_components/_list.scss */
ul li.current a,
ol li.current a {
  color: #737373;
}
/* line 25, ../_sass/_components/_list.scss */
ul li.current a:before,
ol li.current a:before {
  content: "# 0" counter(list) !important;
}

/* line 32, ../_sass/_components/_list.scss */
ul li {
  position: relative;
  padding-left: 16px;
}
/* line 337, ../_sass/_utils.scss */
ul li:before {
  content: "#";
  font-family: "Roboto Condensed", Helvetica, sans-serif;
  display: block;
  font-weight: 400;
  position: absolute;
  top: 0;
  left: 0;
  line-height: 26px;
}

/* line 38, ../_sass/_components/_list.scss */
ol {
  counter-reset: list;
}
/* line 40, ../_sass/_components/_list.scss */
ol > li {
  position: relative;
  padding-left: 32px;
}
/* line 359, ../_sass/_utils.scss */
ol > li:before {
  counter-increment: list;
  content: "0" counter(list);
  color: inherit;
  font-weight: 600;
  display: inline-block;
  position: absolute;
  top: 0;
  left: 0;
}
/* line 49, ../_sass/_components/_list.scss */
ol > li:nth-child(10n) ~ li:before, ol > li:nth-child(10n):before {
  content: counter(list);
}

/* line 56, ../_sass/_components/_list.scss */
ul ol {
  padding-top: 0;
}

/* line 60, ../_sass/_components/_list.scss */
ol ul {
  padding-top: 0;
}

/* line 337, ../_sass/_utils.scss */
.list__item:before {
  content: ">";
  font-family: "Roboto Condensed", Helvetica, sans-serif;
  display: block;
  font-weight: 400;
  position: absolute;
  top: 0;
  left: 0;
  line-height: 26px;
}

/*==========  LIST LINKS  ==========*/
/* line 72, ../_sass/_components/_list.scss */
ul.list--links li:before {
  display: none;
}
/* line 75, ../_sass/_components/_list.scss */
ul.list--links a {
  font-weight: 400;
  font-family: "Roboto Condensed", Helvetica, sans-serif;
  line-height: 1;
}
/* line 337, ../_sass/_utils.scss */
ul.list--links a:before {
  font-family: "icons";
  font-size: 13px;
  display: block;
  font-weight: 400;
  position: absolute;
  top: 0;
  left: 0;
  line-height: 26px;
}

/* line 85, ../_sass/_components/_list.scss */
ol.list--links li:before {
  display: none;
}
/* line 89, ../_sass/_components/_list.scss */
ol.list--links li a {
  display: inline-block;
}
/* line 359, ../_sass/_utils.scss */
ol.list--links li a:before {
  counter-increment: list;
  content: "0" counter(list);
  color: inherit;
  font-weight: 600;
  display: inline-block;
  position: absolute;
  top: 0;
  left: 0;
}
/* line 95, ../_sass/_components/_list.scss */
ol.list--links li:nth-child(10n) ~ li a:before, ol.list--links li:nth-child(10n) a:before {
  content: counter(list);
}

/* line 101, ../_sass/_components/_list.scss */
ol.list--variant {
  font-size: 13px;
  line-height: 2.0000em;
  /* 26px */
  padding-top: 2.0000em;
  padding-bottom: 0;
  padding-top: 0;
}
/* line 105, ../_sass/_components/_list.scss */
ol.list--variant li a:before {
  content: "\e002  0" counter(list);
  font-family: "icons";
  font-size: 13px;
}

/*==========  CENTERED LIST  ==========*/
/* line 115, ../_sass/_components/_list.scss */
.centered-list {
  text-align: center;
}

/*==========  FEATURED LIST  ==========*/
<<<<<<< HEAD
/* line 104, ../_sass/_components/_list.scss */
=======
/* line 121, ../_sass/_components/_list.scss */
>>>>>>> 9ab025d1
.featured-list {
  padding-top: 78px;
  padding-bottom: 78px;
}

<<<<<<< HEAD
/* line 109, ../_sass/_components/_list.scss */
=======
/* line 126, ../_sass/_components/_list.scss */
>>>>>>> 9ab025d1
.featured-list__item {
  background: #ffffff;
  padding-left: 0;
  padding-top: 26px;
  padding-bottom: 26px;
  margin-top: 26px;
}
@media only screen and (min-width: 620px) {
<<<<<<< HEAD
  /* line 109, ../_sass/_components/_list.scss */
=======
  /* line 126, ../_sass/_components/_list.scss */
>>>>>>> 9ab025d1
  .featured-list__item {
    min-height: 338px;
    padding: 52px 32px;
  }
}
<<<<<<< HEAD
/* line 122, ../_sass/_components/_list.scss */
.featured-list__item:first-child {
  margin-top: 0;
}
/* line 126, ../_sass/_components/_list.scss */
=======
/* line 139, ../_sass/_components/_list.scss */
.featured-list__item:first-child {
  margin-top: 0;
}
/* line 143, ../_sass/_components/_list.scss */
>>>>>>> 9ab025d1
.featured-list__item p {
  margin-bottom: 26px;
}

<<<<<<< HEAD
/* line 131, ../_sass/_components/_list.scss */
=======
/* line 148, ../_sass/_components/_list.scss */
>>>>>>> 9ab025d1
.featured-list__img-wrapper {
  display: none;
  position: relative;
  padding-top: 26px;
  margin: 0 -5%;
}
@media only screen and (min-width: 620px) {
<<<<<<< HEAD
  /* line 131, ../_sass/_components/_list.scss */
=======
  /* line 148, ../_sass/_components/_list.scss */
>>>>>>> 9ab025d1
  .featured-list__img-wrapper {
    display: block;
    padding-top: 0;
    margin: 0;
  }
}

@media only screen and (min-width: 620px) {
<<<<<<< HEAD
  /* line 144, ../_sass/_components/_list.scss */
=======
  /* line 161, ../_sass/_components/_list.scss */
>>>>>>> 9ab025d1
  .featured-list__img {
    padding-top: 60.8%;
    padding-bottom: 0;
    height: 0;
    overflow: hidden;
    position: absolute;
    width: 100%;
  }
}
<<<<<<< HEAD
/* line 155, ../_sass/_components/_list.scss */
=======
/* line 172, ../_sass/_components/_list.scss */
>>>>>>> 9ab025d1
.featured-list__img img {
  display: block;
  margin: 0 auto;
  max-width: 100%;
}
@media only screen and (min-width: 620px) {
<<<<<<< HEAD
  /* line 155, ../_sass/_components/_list.scss */
=======
  /* line 172, ../_sass/_components/_list.scss */
>>>>>>> 9ab025d1
  .featured-list__img img {
    margin: 0;
    position: absolute;
    top: 0;
    height: 100%;
    width: 100%;
    left: 0;
  }
}

/*==========  RELATED GUIDES LIST  ==========*/
/* line 189, ../_sass/_components/_list.scss */
.related-guides-list {
  font-family: "Roboto Condensed", Helvetica, sans-serif;
  padding-top: 0;
}
@media only screen and (min-width: 620px) {
  /* line 189, ../_sass/_components/_list.scss */
  .related-guides-list {
    padding-top: 26px;
  }
}
@media only screen and (min-width: 800px) {
  /* line 189, ../_sass/_components/_list.scss */
  .related-guides-list {
    padding-top: 0;
  }
}
/* line 195, ../_sass/_components/_list.scss */
.related-guides-list p {
  padding-top: 0;
}
/* line 199, ../_sass/_components/_list.scss */
.related-guides-list .tag {
  padding-top: 0;
}
/* line 203, ../_sass/_components/_list.scss */
.related-guides-list li {
  padding-top: 26px;
  padding-bottom: 25px;
}
@media only screen and (min-width: 620px) {
  /* line 203, ../_sass/_components/_list.scss */
  .related-guides-list li {
    padding-top: 0;
    padding-bottom: 0;
  }
}

/*==========  LIST RESET  ==========*/
/* line 217, ../_sass/_components/_list.scss */
.list--reset li {
  padding-left: 0;
}
/* line 222, ../_sass/_components/_list.scss */
.list--reset.list--links a:before, .list--reset li:before {
  display: none !important;
}

/**
*
* Link
*
* Google Web Fundamentals
*
* R/GA 2014
* @author Pedro Duarte
* @author Antoine Grelard
*
**/
/* line 13, ../_sass/_components/_link.scss */
a {
  color: #3372df;
  text-decoration: none;
}

/* line 18, ../_sass/_components/_link.scss */
a:hover {
  text-decoration: underline;
}

/* line 22, ../_sass/_components/_link.scss */
.cta--primary {
  color: #3372df;
  font-weight: 600;
  display: inline-block;
}
/* line 377, ../_sass/_utils.scss */
.cta--primary:hover {
  color: #404040;
}
/* line 382, ../_sass/_utils.scss */
.cta--primary:before {
  display: inline-block;
  padding-right: 10px;
  font-family: "icons";
  line-height: 26px;
  vertical-align: top;
  font-size: 13px;
}

/* line 26, ../_sass/_components/_link.scss */
.cta--secondary {
  color: #3372df;
  font-weight: 600;
  display: inline-block;
}
/* line 377, ../_sass/_utils.scss */
.cta--secondary:hover {
  color: #404040;
}

/**
*
* Table
*
* Google Web Fundamentals
*
* R/GA 2014
* @author Pedro Duarte
* @author Antoine Grelard
*
**/
/* line 13, ../_sass/_components/_table.scss */
table {
  margin-top: 26px;
  width: 100%;
}
/* line 17, ../_sass/_components/_table.scss */
table thead {
  background: #3372df;
  color: #ffffff;
}
/* line 22, ../_sass/_components/_table.scss */
table th {
  text-align: center;
  display: none;
  font-family: "Roboto Condensed", Helvetica, sans-serif;
  font-size: 16px;
  line-height: 1.6250em;
  /* 26px */
  padding-top: 1.6250em;
  padding-bottom: 0;
}
@media only screen and (min-width: 800px) {
  /* line 22, ../_sass/_components/_table.scss */
  table th {
    font-size: 20px;
    font-weight: 300;
    line-height: 1.3000em;
    /* 26px */
    padding-top: 1.3000em;
    padding-bottom: 0;
  }
}
@media only screen and (min-width: 620px) {
  /* line 29, ../_sass/_components/_table.scss */
  table tr {
    border-bottom: 1px solid #ffffff;
  }
}
/* line 35, ../_sass/_components/_table.scss */
table tbody {
  background: #f0f0f0;
}
/* line 39, ../_sass/_components/_table.scss */
table td {
  display: block;
  padding-top: 13px;
  padding-bottom: 13px;
}
/* line 45, ../_sass/_components/_table.scss */
table td:before {
  content: attr(data-th) " :";
  display: inline-block;
  color: #ffffff;
  background: #3372df;
  border-right: 2px solid #ffffff;
  position: absolute;
  top: 0;
  left: 0;
  bottom: 0;
  width: 100px;
  max-height: 100%;
  font-family: "Roboto Condensed", Helvetica, sans-serif;
  font-size: 16px;
  font-weight: 400;
  padding-left: 13px;
  padding-top: 13px;
}
@media only screen and (min-width: 620px) {
  /* line 45, ../_sass/_components/_table.scss */
  table td:before {
    display: none;
  }
}
/* line 70, ../_sass/_components/_table.scss */
table th,
table td {
  position: relative;
  padding-left: 140px;
}
@media only screen and (min-width: 620px) {
  /* line 70, ../_sass/_components/_table.scss */
  table th,
  table td {
    display: table-cell;
  }
}
@media only screen and (min-width: 620px) {
  /* line 79, ../_sass/_components/_table.scss */
  table th {
    padding: 26px;
    padding-top: 13px;
    padding-bottom: 12px;
  }
}
@media only screen and (min-width: 620px) {
  /* line 87, ../_sass/_components/_table.scss */
  table td {
    padding: 26px;
    padding-bottom: 25px;
  }
}

/* line 95, ../_sass/_components/_table.scss */
td:last-child:after {
  content: "";
  display: block;
  background: #ffffff;
  height: 1px;
  left: 0;
  position: absolute;
  bottom: 0;
  width: 100%;
}
@media only screen and (min-width: 620px) {
  /* line 95, ../_sass/_components/_table.scss */
  td:last-child:after {
    display: none;
  }
}

/* line 110, ../_sass/_components/_table.scss */
.table--2 col {
  width: 344px;
}
@media only screen and (min-width: 800px) {
  /* line 110, ../_sass/_components/_table.scss */
  .table--2 col {
    width: 432px;
  }
}
@media only screen and (min-width: 620px) {
  /* line 120, ../_sass/_components/_table.scss */
  .table--2 th:first-child,
  .table--2 td:first-child {
    border-right: 2px solid #ffffff;
  }
}

/* line 128, ../_sass/_components/_table.scss */
.table--3 col {
  width: 229.33333px;
}
@media only screen and (min-width: 800px) {
  /* line 128, ../_sass/_components/_table.scss */
  .table--3 col {
    width: 288px;
  }
}
@media only screen and (min-width: 620px) {
  /* line 138, ../_sass/_components/_table.scss */
  .table--3 th:nth-child(2),
  .table--3 td:nth-child(2) {
    border-left: 2px solid #ffffff;
    border-right: 2px solid #ffffff;
  }
}

/* line 147, ../_sass/_components/_table.scss */
.table--4 col {
  width: 172px;
}
@media only screen and (min-width: 800px) {
  /* line 147, ../_sass/_components/_table.scss */
  .table--4 col {
    width: 216px;
  }
}
@media only screen and (min-width: 620px) {
  /* line 158, ../_sass/_components/_table.scss */
  .table--4 th:nth-child(2), .table--4 th:nth-child(3),
  .table--4 td:nth-child(2),
  .table--4 td:nth-child(3) {
    border-left: 2px solid #ffffff;
    border-right: 2px solid #ffffff;
  }
}

/**
*
* Breadcrumb
*
* Google Web Fundamentals
*
* R/GA 2014
* @author Pedro Duarte
* @author Antoine Grelard
*
**/
/* line 13, ../_sass/_components/_breadcrumb.scss */
.breadcrumbs {
  display: none;
  position: relative;
  z-index: 1;
}
@media only screen and (min-width: 620px) {
  /* line 13, ../_sass/_components/_breadcrumb.scss */
  .breadcrumbs {
    display: block;
  }
}

/* line 23, ../_sass/_components/_breadcrumb.scss */
.breadcrumbs p {
  font-size: 13px;
  line-height: 2.0000em;
  /* 26px */
  padding-top: 2.0000em;
  padding-bottom: 0;
}

/* line 27, ../_sass/_components/_breadcrumb.scss */
.breadcrumbs__link {
  font-size: 13px;
  line-height: 2.0000em;
  /* 26px */
  padding-top: 2.0000em;
  padding-bottom: 0;
  color: black;
  font-weight: 500;
}

/**
*
* subsection__title
*
* Google Web Fundamentals
*
* R/GA 2014
* @author Pedro Duarte
* @author Antoine Grelard
*
**/
/* line 13, ../_sass/_components/_subsection-title.scss */
.subsection-title {
  color: #404040;
  margin-top: 52px;
}

/* line 18, ../_sass/_components/_subsection-title.scss */
.subsection-number {
  font-size: 16px;
  line-height: 1.6250em;
  /* 26px */
  padding-top: 1.6250em;
  padding-bottom: 0;
  padding-top: 0;
  display: block;
}

/**
*
* Articles list
*
* Google Web Fundamentals
*
* R/GA 2014
* @author Pedro Duarte
* @author Antoine Grelard
*
**/
/* line 13, ../_sass/_components/_articles-list.scss */
.articles-list__item {
  padding-bottom: 52px;
  padding-left: 0;
}
/* line 16, ../_sass/_components/_articles-list.scss */
.articles-list__item:last-child {
  padding-bottom: 51px;
}
/* line 19, ../_sass/_components/_articles-list.scss */
.articles-list__item:before {
  content: "";
  display: block;
  width: 40%;
  height: 1px;
  box-shadow: inset 0 1px 0 0 #e0e0e0;
  margin-right: 0;
  margin-left: 30%;
  padding-bottom: 26px;
}
@media only screen and (min-width: 620px) {
  /* line 19, ../_sass/_components/_articles-list.scss */
  .articles-list__item:before {
    padding-top: 26px;
  }
}
/* line 35, ../_sass/_components/_articles-list.scss */
.articles-list__item h3 a:hover {
  text-decoration: none;
}
/* line 40, ../_sass/_components/_articles-list.scss */
.articles-list__item p {
  margin-top: 26px;
  margin-bottom: 26px;
}
/* line 45, ../_sass/_components/_articles-list.scss */
.articles-list__item:first-child {
  padding-top: 0;
}
@media only screen and (min-width: 620px) {
  /* line 45, ../_sass/_components/_articles-list.scss */
  .articles-list__item:first-child {
    padding-top: 26px;
  }
}
/* line 52, ../_sass/_components/_articles-list.scss */
.articles-list__item:first-child:before {
  display: none;
}

/**
*
* Guides List
*
* Google Web Fundamentals
*
* R/GA 2014
* @author Pedro Duarte
* @author Antoine Grelard
*
**/
/* line 14, ../_sass/_components/_guides-list.scss */
.guides-list {
  overflow: hidden;
}
@media only screen and (min-width: 620px) {
  /* line 14, ../_sass/_components/_guides-list.scss */
  .guides-list {
    display: -webkit-box;
    display: -moz-box;
    display: -ms-flexbox;
    display: -webkit-flex;
    display: flex;
    -webkit-justify-content: space-between;
    justify-content: space-between;
    -webkit-flex-wrap: wrap;
    flex-wrap: wrap;
  }
}

/* line 26, ../_sass/_components/_guides-list.scss */
.guides-list__item {
  padding: 0;
  background: #ffffff;
  margin-top: 26px;
  margin-bottom: 0;
}
@media only screen and (min-width: 620px) {
  /* line 26, ../_sass/_components/_guides-list.scss */
  .guides-list__item {
    display: flex;
    -webkit-justify-content: center;
    justify-content: center;
    -webkit-flex-wrap: wrap;
    flex-wrap: wrap;
  }
}
/* line 40, ../_sass/_components/_guides-list.scss */
.guides-list__item h3 {
  margin: 0 32px;
}
/* line 44, ../_sass/_components/_guides-list.scss */
.guides-list__item p {
  margin: 26px 32px 0;
}
/* line 48, ../_sass/_components/_guides-list.scss */
.guides-list__item .secondary-content {
  position: relative;
  background: #ebebeb;
  margin-top: 52px;
}
@media only screen and (min-width: 620px) {
  /* line 48, ../_sass/_components/_guides-list.scss */
  .guides-list__item .secondary-content {
    width: 100%;
    -webkit-align-self: flex-end;
    align-self: flex-end;
  }
}
/* line 59, ../_sass/_components/_guides-list.scss */
.guides-list__item .secondary-content .icon-circle {
  position: absolute;
  top: -26px;
  left: 50%;
  margin-left: -22px;
}
/* line 67, ../_sass/_components/_guides-list.scss */
.guides-list__item ol {
  margin: 26px 0 0;
  padding: 52px 0 52px;
  margin-top: 0;
}
/* line 73, ../_sass/_components/_guides-list.scss */
.guides-list__item:before {
  display: none;
}

/**
*
* Icon Circle
*
* Google Web Fundamentals
*
* R/GA 2014
* @author Pedro Duarte
* @author Antoine Grelard
*
**/
/* line 14, ../_sass/_components/_icon-circle.scss */
.icon-circle,
.icon-circle--large {
  height: 0;
  width: 0;
  padding: 22px;
  margin: 4px auto;
  background: #737373;
  display: block;
  position: relative;
  border-radius: 100%;
  font-size: 0;
}
/* line 25, ../_sass/_components/_icon-circle.scss */
.icon-circle i,
.icon-circle--large i {
  position: absolute;
  line-height: 1px;
  top: 50%;
  width: 100%;
  left: 0;
  text-align: center;
  color: #ffffff;
  font-size: 26px;
}

/* line 37, ../_sass/_components/_icon-circle.scss */
.icon-circle--large {
  padding: 39px;
  margin-top: 0;
  margin-bottom: 0;
}
/* line 42, ../_sass/_components/_icon-circle.scss */
.icon-circle--large i {
  font-size: 42px;
}

/**
*
* Themed styles
*
* Google Web Essentials
*
* R/GA 2014
* @author Pedro Duarte
* @author Antoine Grelard
*
**/
/* line 15, ../_sass/_themed.scss */
.theme--multi-device-layouts .themed {
  color: #297ea9;
}
/* line 17, ../_sass/_themed.scss */
.theme--introduction-to-media .themed {
  color: #cf423a;
}
/* line 19, ../_sass/_themed.scss */
.theme--user-input .themed {
  color: #2c8566;
}
/* line 21, ../_sass/_themed.scss */
.theme--performance .themed {
  color: #7b5294;
}

/* line 32, ../_sass/_themed.scss */
.article--multi-device-layouts .article-container h1, .article--multi-device-layouts
.article-container h2 {
  color: #297ea9;
}
/* line 34, ../_sass/_themed.scss */
.article--introduction-to-media .article-container h1, .article--introduction-to-media
.article-container h2 {
  color: #cf423a;
}
/* line 36, ../_sass/_themed.scss */
.article--user-input .article-container h1, .article--user-input
.article-container h2 {
  color: #2c8566;
}
/* line 38, ../_sass/_themed.scss */
.article--performance .article-container h1, .article--performance
.article-container h2 {
  color: #7b5294;
}

/* line 46, ../_sass/_themed.scss */
.nav-theme--multi-device-layouts .themed {
  color: #297ea9;
}
/* line 48, ../_sass/_themed.scss */
.nav-theme--introduction-to-media .themed {
  color: #cf423a;
}
/* line 50, ../_sass/_themed.scss */
.nav-theme--user-input .themed {
  color: #2c8566;
}
/* line 52, ../_sass/_themed.scss */
.nav-theme--performance .themed {
  color: #7b5294;
}

/* line 58, ../_sass/_themed.scss */
.theme--multi-device-layouts .themed--background {
  background-color: #297ea9;
}
/* line 60, ../_sass/_themed.scss */
.theme--introduction-to-media .themed--background {
  background-color: #cf423a;
}
/* line 62, ../_sass/_themed.scss */
.theme--user-input .themed--background {
  background-color: #2c8566;
}
/* line 64, ../_sass/_themed.scss */
.theme--performance .themed--background {
  background-color: #7b5294;
}

/**
*
* Styleguide
*
* Google Web Fundamentals
*
* R/GA 2014
* @author Pedro Duarte
* @author Antoine Grelard
*
**/
/* line 15, ../_sass/_pages/_styleguide.scss */
.page--styleguide .styleguide__module-title {
  margin-bottom: 26px;
}
/* line 19, ../_sass/_pages/_styleguide.scss */
.page--styleguide section {
  margin-bottom: 52px;
  border-bottom: 1px solid #ccc;
  padding-bottom: 77px;
}
/* line 26, ../_sass/_pages/_styleguide.scss */
.page--styleguide .styleguide__color-list {
  text-align: center;
}
/* line 29, ../_sass/_pages/_styleguide.scss */
.page--styleguide .styleguide__color-list li {
  border-bottom: 52px solid;
  margin-bottom: 26px;
  position: relative;
}
/* line 36, ../_sass/_pages/_styleguide.scss */
.page--styleguide .styleguide__breadcrumb .breadcrumbs {
  display: block;
}

/**
*
* Helper
*
* Google Web Fundamentals
*
* R/GA 2014
* @author Pedro Duarte
* @author Antoine Grelard
*
**/
/* line 16, ../_sass/_helper.scss */
.clear:before, .clear:after {
  content: "";
  display: table;
}
/* line 20, ../_sass/_helper.scss */
.clear:after {
  clear: both;
}

/*==========  COLORS  ==========*/
/* line 28, ../_sass/_helper.scss */
.color--blue {
  color: #3372df;
}

/* line 29, ../_sass/_helper.scss */
.color--red {
  color: #cb4437;
}

/* line 30, ../_sass/_helper.scss */
.color--green {
  color: #0f9d58;
}

/* line 31, ../_sass/_helper.scss */
.color--yellow {
  color: #f4b400;
}

/* line 32, ../_sass/_helper.scss */
.color--blue-secondary {
  color: #b7cdf4;
}

/* line 33, ../_sass/_helper.scss */
.color--red-secondary {
  color: #ebb6b0;
}

/* line 34, ../_sass/_helper.scss */
.color--green-secondary {
  color: #56efa5;
}

/* line 35, ../_sass/_helper.scss */
.color--yellow-secondary {
  color: #ffd45b;
}

/* line 37, ../_sass/_helper.scss */
.color--gray-background {
  color: #f0f0f0;
}

/* line 38, ../_sass/_helper.scss */
.color--gray-keyline {
  color: #e0e0e0;
}

/* line 39, ../_sass/_helper.scss */
.color--gray {
  color: #737373;
}

/* line 40, ../_sass/_helper.scss */
.color--gray-dark {
  color: #404040;
}

/* line 42, ../_sass/_helper.scss */
.color--text {
  color: #404040;
}

/* line 43, ../_sass/_helper.scss */
.color--highlight {
  color: #3372df;
}

/* line 44, ../_sass/_helper.scss */
.color--warning {
  color: #f4b400;
}

/* line 45, ../_sass/_helper.scss */
.color--danger {
  color: #cb4437;
}

/* line 46, ../_sass/_helper.scss */
.color--muted {
  color: #737373;
}

/* line 48, ../_sass/_helper.scss */
.color--remember {
  color: #09829a;
}

/* line 49, ../_sass/_helper.scss */
.color--learning {
  color: #da2e75;
}

/* line 51, ../_sass/_helper.scss */
.color--layouts {
  color: #297ea9;
}

/* line 52, ../_sass/_helper.scss */
.color--user {
  color: #2c8566;
}

/* line 53, ../_sass/_helper.scss */
.color--media {
  color: #cf423a;
}

/* line 54, ../_sass/_helper.scss */
.color--performance {
  color: #7b5294;
}

/* line 55, ../_sass/_helper.scss */
.color--layouts-secondary {
  color: #89c4e2;
}

/* line 56, ../_sass/_helper.scss */
.color--user-secondary {
  color: #78d2b3;
}

/* line 57, ../_sass/_helper.scss */
.color--media-secondary {
  color: #edb8b5;
}

/* line 58, ../_sass/_helper.scss */
.color--performance-secondary {
  color: #c4add2;
}

/*==========  TEXT DIVIDER  ==========*/
/* line 64, ../_sass/_helper.scss */
.text-divider {
  position: relative;
  margin-bottom: 26px;
}
/* line 68, ../_sass/_helper.scss */
.text-divider:after {
  content: "";
  display: block;
  position: absolute;
  width: 40%;
  height: 1px;
  box-shadow: 0 1px 0 0 #e0e0e0;
  left: 30%;
  bottom: -13px;
}
/* line 79, ../_sass/_helper.scss */
.text-divider.xlarge {
  margin-bottom: 52px;
}
/* line 82, ../_sass/_helper.scss */
.text-divider.xlarge:after {
  bottom: -26px;
}
/* line 87, ../_sass/_helper.scss */
.text-divider.xxlarge {
  margin-bottom: 78px;
}
/* line 90, ../_sass/_helper.scss */
.text-divider.xxlarge:after {
  bottom: -39px;
}
/* line 95, ../_sass/_helper.scss */
.text-divider.huge {
  margin-bottom: 78px;
}
/* line 98, ../_sass/_helper.scss */
.text-divider.huge:after {
  bottom: -39px;
}

/*==========  GENERIC  ==========*/
/* line 106, ../_sass/_helper.scss */
.centered {
  text-align: center;
}

/*==========  TAG  ==========*/
/* line 112, ../_sass/_helper.scss */
.tag {
  font-size: 13px;
  line-height: 2.0000em;
  /* 26px */
  padding-top: 2.0000em;
  padding-bottom: 0;
  font-family: "Roboto Condensed", Helvetica, sans-serif;
  text-transform: uppercase;
  font-weight: 700;
  display: inline-block;
}
/* line 119, ../_sass/_helper.scss */
.tag:before {
  content: "# ";
  display: inline-block;
}<|MERGE_RESOLUTION|>--- conflicted
+++ resolved
@@ -625,13 +625,8 @@
 
 @font-face {
   font-family: "icons";
-<<<<<<< HEAD
   src: url("../icons/icons.eot");
   src: url("../icons/icons.eot?#iefix") format("embedded-opentype"), url("../icons/icons.woff") format("woff"), url("../icons/icons.ttf") format("truetype"), url("../icons/icons.svg?#icons") format("svg");
-=======
-  src: url("../icons/icons-cfd5d71cacf1e2ebff0a6d331eb7c36f.eot");
-  src: url("../icons/icons-cfd5d71cacf1e2ebff0a6d331eb7c36f.eot?#iefix") format("embedded-opentype"), url("../icons/icons-cfd5d71cacf1e2ebff0a6d331eb7c36f.woff") format("woff"), url("../icons/icons-cfd5d71cacf1e2ebff0a6d331eb7c36f.ttf") format("truetype"), url("../icons/icons-cfd5d71cacf1e2ebff0a6d331eb7c36f.svg?#icons") format("svg");
->>>>>>> 9ab025d1
   font-weight: normal;
   font-style: normal;
 }
@@ -982,11 +977,7 @@
     border-bottom-color: transparent;
     padding-left: 0;
   }
-<<<<<<< HEAD
-  /* line 162, ../_sass/_modules/_main-navigation.scss */
-=======
-  /* line 159, ../_sass/_modules/_main-navigation.scss */
->>>>>>> 9ab025d1
+  /* line 163, ../_sass/_modules/_main-navigation.scss */
   .main-nav__list--child .main-nav__link--child {
     font-size: 20px;
     font-weight: 300;
@@ -997,11 +988,7 @@
   }
 }
 @media only screen and (min-width: 620px) and (min-width: 800px) {
-<<<<<<< HEAD
-  /* line 162, ../_sass/_modules/_main-navigation.scss */
-=======
-  /* line 159, ../_sass/_modules/_main-navigation.scss */
->>>>>>> 9ab025d1
+  /* line 163, ../_sass/_modules/_main-navigation.scss */
   .main-nav__list--child .main-nav__link--child {
     font-family: "Roboto Condensed", Helvetica, sans-serif;
     font-size: 26px;
@@ -1013,20 +1000,12 @@
   }
 }
 
-<<<<<<< HEAD
-/* line 169, ../_sass/_modules/_main-navigation.scss */
-=======
-/* line 166, ../_sass/_modules/_main-navigation.scss */
->>>>>>> 9ab025d1
+/* line 170, ../_sass/_modules/_main-navigation.scss */
 .main-nav__secondary-nav {
   display: none;
 }
 @media only screen and (min-width: 620px) {
-<<<<<<< HEAD
-  /* line 169, ../_sass/_modules/_main-navigation.scss */
-=======
-  /* line 166, ../_sass/_modules/_main-navigation.scss */
->>>>>>> 9ab025d1
+  /* line 170, ../_sass/_modules/_main-navigation.scss */
   .main-nav__secondary-nav {
     background-color: #ffffff;
     position: absolute;
@@ -1037,21 +1016,13 @@
     color: #404040;
   }
 }
-<<<<<<< HEAD
-/* line 183, ../_sass/_modules/_main-navigation.scss */
-=======
-/* line 180, ../_sass/_modules/_main-navigation.scss */
->>>>>>> 9ab025d1
+/* line 184, ../_sass/_modules/_main-navigation.scss */
 .subnav-is-opened .main-nav__secondary-nav {
   display: block;
 }
 
 @media only screen and (min-width: 620px) {
-<<<<<<< HEAD
-  /* line 189, ../_sass/_modules/_main-navigation.scss */
-=======
-  /* line 186, ../_sass/_modules/_main-navigation.scss */
->>>>>>> 9ab025d1
+  /* line 190, ../_sass/_modules/_main-navigation.scss */
   .main-nav__secondary-content {
     -webkit-box-sizing: content-box;
     -moz-box-sizing: content-box;
@@ -1066,11 +1037,7 @@
   }
 }
 @media only screen and (min-width: 620px) and (min-width: 620px) {
-<<<<<<< HEAD
-  /* line 189, ../_sass/_modules/_main-navigation.scss */
-=======
-  /* line 186, ../_sass/_modules/_main-navigation.scss */
->>>>>>> 9ab025d1
+  /* line 190, ../_sass/_modules/_main-navigation.scss */
   .main-nav__secondary-content {
     padding-left: 4.8%;
     padding-right: 4.8%;
@@ -1078,11 +1045,7 @@
   }
 }
 @media only screen and (min-width: 620px) and (min-width: 800px) {
-<<<<<<< HEAD
-  /* line 189, ../_sass/_modules/_main-navigation.scss */
-=======
-  /* line 186, ../_sass/_modules/_main-navigation.scss */
->>>>>>> 9ab025d1
+  /* line 190, ../_sass/_modules/_main-navigation.scss */
   .main-nav__secondary-content {
     padding-left: 4.4%;
     padding-right: 4.4%;
@@ -1090,11 +1053,7 @@
   }
 }
 
-<<<<<<< HEAD
-/* line 196, ../_sass/_modules/_main-navigation.scss */
-=======
-/* line 193, ../_sass/_modules/_main-navigation.scss */
->>>>>>> 9ab025d1
+/* line 197, ../_sass/_modules/_main-navigation.scss */
 .main-nav__link--explore {
   color: #3372df;
   font-weight: 600;
@@ -1106,59 +1065,35 @@
   color: #404040;
 }
 @media only screen and (max-width: 619px) {
-<<<<<<< HEAD
-  /* line 196, ../_sass/_modules/_main-navigation.scss */
-=======
-  /* line 193, ../_sass/_modules/_main-navigation.scss */
->>>>>>> 9ab025d1
+  /* line 197, ../_sass/_modules/_main-navigation.scss */
   .main-nav__link--explore {
     border-top: 1px solid #e0e0e0;
   }
 }
 @media only screen and (min-width: 620px) {
-<<<<<<< HEAD
-  /* line 196, ../_sass/_modules/_main-navigation.scss */
-=======
-  /* line 193, ../_sass/_modules/_main-navigation.scss */
->>>>>>> 9ab025d1
+  /* line 197, ../_sass/_modules/_main-navigation.scss */
   .main-nav__link--explore {
     border-bottom: 1px solid #737373;
   }
 }
 
-<<<<<<< HEAD
-/* line 209, ../_sass/_modules/_main-navigation.scss */
-=======
-/* line 206, ../_sass/_modules/_main-navigation.scss */
->>>>>>> 9ab025d1
+/* line 210, ../_sass/_modules/_main-navigation.scss */
 .main-nav__featured {
   display: none;
 }
 @media only screen and (min-width: 620px) {
-<<<<<<< HEAD
-  /* line 209, ../_sass/_modules/_main-navigation.scss */
-=======
-  /* line 206, ../_sass/_modules/_main-navigation.scss */
->>>>>>> 9ab025d1
+  /* line 210, ../_sass/_modules/_main-navigation.scss */
   .main-nav__featured {
     display: block;
   }
 }
 
-<<<<<<< HEAD
-/* line 217, ../_sass/_modules/_main-navigation.scss */
-=======
-/* line 214, ../_sass/_modules/_main-navigation.scss */
->>>>>>> 9ab025d1
+/* line 218, ../_sass/_modules/_main-navigation.scss */
 .main-nav__featured-text {
   padding-top: 0;
 }
 
-<<<<<<< HEAD
-/* line 222, ../_sass/_modules/_main-navigation.scss */
-=======
-/* line 219, ../_sass/_modules/_main-navigation.scss */
->>>>>>> 9ab025d1
+/* line 223, ../_sass/_modules/_main-navigation.scss */
 .main-nav__btn {
   position: absolute;
   top: 0;
@@ -1171,18 +1106,14 @@
   -webkit-appearance: none;
 }
 @media only screen and (min-width: 620px) {
-<<<<<<< HEAD
-  /* line 222, ../_sass/_modules/_main-navigation.scss */
-=======
-  /* line 219, ../_sass/_modules/_main-navigation.scss */
->>>>>>> 9ab025d1
+  /* line 223, ../_sass/_modules/_main-navigation.scss */
   .main-nav__btn {
     display: none;
   }
 }
 
 /*==========  ICONS  ==========*/
-/* line 238, ../_sass/_modules/_main-navigation.scss */
+/* line 242, ../_sass/_modules/_main-navigation.scss */
 .main-nav__icon {
   float: right;
   font-size: 16px;
@@ -1190,7 +1121,7 @@
   vertical-align: middle;
 }
 @media only screen and (min-width: 620px) {
-  /* line 238, ../_sass/_modules/_main-navigation.scss */
+  /* line 242, ../_sass/_modules/_main-navigation.scss */
   .main-nav__icon {
     display: none;
     font-size: 13px;
@@ -1198,13 +1129,13 @@
 }
 
 @media only screen and (min-width: 620px) {
-  /* line 251, ../_sass/_modules/_main-navigation.scss */
+  /* line 255, ../_sass/_modules/_main-navigation.scss */
   .icon-custom:before {
     content: "\e001";
   }
 }
 @media only screen and (min-width: 620px) {
-  /* line 250, ../_sass/_modules/_main-navigation.scss */
+  /* line 254, ../_sass/_modules/_main-navigation.scss */
   .icon-custom {
     float: none;
     display: inline-block;
@@ -1213,7 +1144,7 @@
   }
 }
 @media only screen and (min-width: 620px) {
-  /* line 267, ../_sass/_modules/_main-navigation.scss */
+  /* line 271, ../_sass/_modules/_main-navigation.scss */
   .subnav-is-opened .icon-custom:before {
     content: "\e004";
   }
@@ -1423,11 +1354,7 @@
     width: 22.2%;
     font-size: 180px;
   }
-<<<<<<< HEAD
-  /* line 425, ../_sass/_utils.scss */
-=======
   /* line 426, ../_sass/_utils.scss */
->>>>>>> 9ab025d1
   .highlight-module--large .highlight-module__container:before {
     font-size: 430px;
   }
@@ -2986,21 +2913,13 @@
 }
 
 /*==========  FEATURED LIST  ==========*/
-<<<<<<< HEAD
-/* line 104, ../_sass/_components/_list.scss */
-=======
 /* line 121, ../_sass/_components/_list.scss */
->>>>>>> 9ab025d1
 .featured-list {
   padding-top: 78px;
   padding-bottom: 78px;
 }
 
-<<<<<<< HEAD
-/* line 109, ../_sass/_components/_list.scss */
-=======
 /* line 126, ../_sass/_components/_list.scss */
->>>>>>> 9ab025d1
 .featured-list__item {
   background: #ffffff;
   padding-left: 0;
@@ -3009,38 +2928,22 @@
   margin-top: 26px;
 }
 @media only screen and (min-width: 620px) {
-<<<<<<< HEAD
-  /* line 109, ../_sass/_components/_list.scss */
-=======
   /* line 126, ../_sass/_components/_list.scss */
->>>>>>> 9ab025d1
   .featured-list__item {
     min-height: 338px;
     padding: 52px 32px;
   }
 }
-<<<<<<< HEAD
-/* line 122, ../_sass/_components/_list.scss */
-.featured-list__item:first-child {
-  margin-top: 0;
-}
-/* line 126, ../_sass/_components/_list.scss */
-=======
 /* line 139, ../_sass/_components/_list.scss */
 .featured-list__item:first-child {
   margin-top: 0;
 }
 /* line 143, ../_sass/_components/_list.scss */
->>>>>>> 9ab025d1
 .featured-list__item p {
   margin-bottom: 26px;
 }
 
-<<<<<<< HEAD
-/* line 131, ../_sass/_components/_list.scss */
-=======
 /* line 148, ../_sass/_components/_list.scss */
->>>>>>> 9ab025d1
 .featured-list__img-wrapper {
   display: none;
   position: relative;
@@ -3048,11 +2951,7 @@
   margin: 0 -5%;
 }
 @media only screen and (min-width: 620px) {
-<<<<<<< HEAD
-  /* line 131, ../_sass/_components/_list.scss */
-=======
   /* line 148, ../_sass/_components/_list.scss */
->>>>>>> 9ab025d1
   .featured-list__img-wrapper {
     display: block;
     padding-top: 0;
@@ -3061,11 +2960,7 @@
 }
 
 @media only screen and (min-width: 620px) {
-<<<<<<< HEAD
-  /* line 144, ../_sass/_components/_list.scss */
-=======
   /* line 161, ../_sass/_components/_list.scss */
->>>>>>> 9ab025d1
   .featured-list__img {
     padding-top: 60.8%;
     padding-bottom: 0;
@@ -3075,22 +2970,14 @@
     width: 100%;
   }
 }
-<<<<<<< HEAD
-/* line 155, ../_sass/_components/_list.scss */
-=======
 /* line 172, ../_sass/_components/_list.scss */
->>>>>>> 9ab025d1
 .featured-list__img img {
   display: block;
   margin: 0 auto;
   max-width: 100%;
 }
 @media only screen and (min-width: 620px) {
-<<<<<<< HEAD
-  /* line 155, ../_sass/_components/_list.scss */
-=======
   /* line 172, ../_sass/_components/_list.scss */
->>>>>>> 9ab025d1
   .featured-list__img img {
     margin: 0;
     position: absolute;
