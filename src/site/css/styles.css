@charset "UTF-8";
/**
*
* Main Stylesheet
*
* Google Web Fundamentals
*
* R/GA 2014
* @author Pedro Duarte
* @author Antoine Grelard
*
**/
@import url("//fonts.googleapis.com/css?family=Roboto+Condensed:400,300,700,900|Open+Sans:400");
/**
*
* Utils
*
* Google Web Fundamentals
*
* R/GA 2014
* @author Pedro Duarte
* @author Antoine Grelard
*
**/
/*==========  VARIABLES  ==========*/
/*==========  FUNCTIONS  ==========*/
/*==========  MIXINS  ==========*/
/*! normalize.css v3.0.1 | MIT License | git.io/normalize */
/**
 * 1. Set default font family to sans-serif.
 * 2. Prevent iOS text size adjust after orientation change, without disabling
 *    user zoom.
 */
@import url(../css/syntax.css);
/* line 9, ../_sass/_normalize.scss */
html {
  font-family: sans-serif;
  /* 1 */
  -ms-text-size-adjust: 100%;
  /* 2 */
  -webkit-text-size-adjust: 100%;
  /* 2 */
}

/**
 * Remove default margin.
 */
/* line 19, ../_sass/_normalize.scss */
body {
  margin: 0;
}

/* HTML5 display definitions
   ========================================================================== */
/**
 * Correct `block` display not defined for any HTML5 element in IE 8/9.
 * Correct `block` display not defined for `details` or `summary` in IE 10/11 and Firefox.
 * Correct `block` display not defined for `main` in IE 11.
 */
/* line 43, ../_sass/_normalize.scss */
article,
aside,
details,
figcaption,
figure,
footer,
header,
hgroup,
main,
nav,
section,
summary {
  display: block;
}

/**
 * 1. Correct `inline-block` display not defined in IE 8/9.
 * 2. Normalize vertical alignment of `progress` in Chrome, Firefox, and Opera.
 */
/* line 55, ../_sass/_normalize.scss */
audio,
canvas,
progress,
video {
  display: inline-block;
  /* 1 */
  vertical-align: baseline;
  /* 2 */
}

/**
 * Prevent modern browsers from displaying `audio` without controls.
 * Remove excess height in iOS 5 devices.
 */
/* line 65, ../_sass/_normalize.scss */
audio:not([controls]) {
  display: none;
  height: 0;
}

/**
 * Address `[hidden]` styling not present in IE 8/9/10.
 * Hide the `template` element in IE 8/9/11, Safari, and Firefox < 22.
 */
/* line 76, ../_sass/_normalize.scss */
[hidden],
template {
  display: none;
}

/* Links
   ========================================================================== */
/**
 * Remove the gray background color from active links in IE 10.
 */
/* line 87, ../_sass/_normalize.scss */
a {
  background: transparent;
}

/**
 * Improve readability when focused and also mouse hovered in all browsers.
 */
/* line 96, ../_sass/_normalize.scss */
a:active,
a:hover {
  outline: 0;
}

/* Text-level semantics
   ========================================================================== */
/**
 * Address styling not present in IE 8/9/10/11, Safari, and Chrome.
 */
/* line 107, ../_sass/_normalize.scss */
abbr[title] {
  border-bottom: 1px dotted;
}

/**
 * Address style set to `bolder` in Firefox 4+, Safari, and Chrome.
 */
/* line 116, ../_sass/_normalize.scss */
b,
strong {
  font-weight: bold;
}

/**
 * Address styling not present in Safari and Chrome.
 */
/* line 124, ../_sass/_normalize.scss */
dfn {
  font-style: italic;
}

/**
 * Address styling not present in IE 8/9.
 */
/* line 133, ../_sass/_normalize.scss */
mark {
  background: #ff0;
  color: #000;
}

/**
 * Prevent `sub` and `sup` affecting `line-height` in all browsers.
 */
/* line 144, ../_sass/_normalize.scss */
sub,
sup {
  font-size: 75%;
  line-height: 0;
  position: relative;
  vertical-align: baseline;
}

/* line 151, ../_sass/_normalize.scss */
sup {
  top: -0.5em;
}

/* line 155, ../_sass/_normalize.scss */
sub {
  bottom: -0.25em;
}

/* Embedded content
   ========================================================================== */
/**
 * Remove border when inside `a` element in IE 8/9/10.
 */
/* line 166, ../_sass/_normalize.scss */
img {
  border: 0;
}

/**
 * Correct overflow not hidden in IE 9/10/11.
 */
/* line 174, ../_sass/_normalize.scss */
svg:not(:root) {
  overflow: hidden;
}

/* Grouping content
   ========================================================================== */
/**
 * Remove margin
 */
/* line 185, ../_sass/_normalize.scss */
figure {
  margin: 0;
}

/**
 * Address differences between Firefox and other browsers.
 */
/* line 193, ../_sass/_normalize.scss */
hr {
  -moz-box-sizing: content-box;
  box-sizing: content-box;
  height: 0;
}

/**
 * Contain overflow in all browsers.
 */
/* line 203, ../_sass/_normalize.scss */
pre {
  overflow: auto;
}

/**
 * Address odd `em`-unit font size rendering in all browsers.
 */
/* line 214, ../_sass/_normalize.scss */
code,
kbd,
pre,
samp {
  font-family: monospace, monospace;
  font-size: 1em;
}

/* Forms
   ========================================================================== */
/**
 * Known limitation: by default, Chrome and Safari on OS X allow very limited
 * styling of `select`, unless a `border` property is set.
 */
/**
 * 1. Correct color not being inherited.
 *    Known issue: affects color of disabled elements.
 * 2. Correct font properties not being inherited.
 * 3. Address margins set differently in Firefox 4+, Safari, and Chrome.
 */
/* line 238, ../_sass/_normalize.scss */
button,
input,
optgroup,
select,
textarea {
  color: inherit;
  /* 1 */
  font: inherit;
  /* 2 */
  margin: 0;
  /* 3 */
}

/**
 * Address `overflow` set to `hidden` in IE 8/9/10/11.
 */
/* line 248, ../_sass/_normalize.scss */
button {
  overflow: visible;
}

/**
 * Address inconsistent `text-transform` inheritance for `button` and `select`.
 * All other form control elements do not inherit `text-transform` values.
 * Correct `button` style inheritance in Firefox, IE 8/9/10/11, and Opera.
 * Correct `select` style inheritance in Firefox.
 */
/* line 260, ../_sass/_normalize.scss */
button,
select {
  text-transform: none;
}

/**
 * 1. Avoid the WebKit bug in Android 4.0.* where (2) destroys native `audio`
 *    and `video` controls.
 * 2. Correct inability to style clickable `input` types in iOS.
 * 3. Improve usability and consistency of cursor style between image-type
 *    `input` and others.
 */
/* line 275, ../_sass/_normalize.scss */
button,
html input[type="button"],
input[type="reset"],
input[type="submit"] {
  -webkit-appearance: button;
  /* 2 */
  cursor: pointer;
  /* 3 */
}

/**
 * Re-set default cursor for disabled elements.
 */
/* line 285, ../_sass/_normalize.scss */
button[disabled],
html input[disabled] {
  cursor: default;
}

/**
 * Remove inner padding and border in Firefox 4+.
 */
/* line 294, ../_sass/_normalize.scss */
button::-moz-focus-inner,
input::-moz-focus-inner {
  border: 0;
  padding: 0;
}

/**
 * Address Firefox 4+ setting `line-height` on `input` using `!important` in
 * the UA stylesheet.
 */
/* line 304, ../_sass/_normalize.scss */
input {
  line-height: normal;
}

/**
 * It's recommended that you don't attempt to style these elements.
 * Firefox's implementation doesn't respect box-sizing, padding, or width.
 *
 * 1. Address box sizing set to `content-box` in IE 8/9/10.
 * 2. Remove excess padding in IE 8/9/10.
 */
/* line 317, ../_sass/_normalize.scss */
input[type="checkbox"],
input[type="radio"] {
  box-sizing: border-box;
  /* 1 */
  padding: 0;
  /* 2 */
}

/**
 * Fix the cursor style for Chrome's increment/decrement buttons. For certain
 * `font-size` values of the `input`, it causes the cursor style of the
 * decrement button to change from `default` to `text`.
 */
/* line 329, ../_sass/_normalize.scss */
input[type="number"]::-webkit-inner-spin-button,
input[type="number"]::-webkit-outer-spin-button {
  height: auto;
}

/**
 * 1. Address `appearance` set to `searchfield` in Safari and Chrome.
 * 2. Address `box-sizing` set to `border-box` in Safari and Chrome
 *    (include `-moz` to future-proof).
 */
/* line 339, ../_sass/_normalize.scss */
input[type="search"] {
  -webkit-appearance: textfield;
  /* 1 */
  -moz-box-sizing: content-box;
  -webkit-box-sizing: content-box;
  /* 2 */
  box-sizing: content-box;
}

/**
 * Remove inner padding and search cancel button in Safari and Chrome on OS X.
 * Safari (but not Chrome) clips the cancel button when the search input has
 * padding (and `textfield` appearance).
 */
/* line 353, ../_sass/_normalize.scss */
input[type="search"]::-webkit-search-cancel-button,
input[type="search"]::-webkit-search-decoration {
  -webkit-appearance: none;
}

/**
 * 1. Correct `color` not being inherited in IE 8/9/10/11.
 * 2. Remove padding so people aren't caught out if they zero out fieldsets.
 */
/* line 362, ../_sass/_normalize.scss */
legend {
  border: 0;
  /* 1 */
  padding: 0;
  /* 2 */
}

/**
 * Remove default vertical scrollbar in IE 8/9/10/11.
 */
/* line 371, ../_sass/_normalize.scss */
textarea {
  overflow: auto;
}

/**
 * Don't inherit the `font-weight` (applied by a rule above).
 * NOTE: the default cannot safely be changed in Chrome and Safari on OS X.
 */
/* line 380, ../_sass/_normalize.scss */
optgroup {
  font-weight: bold;
}

/* Tables
   ========================================================================== */
/**
 * Remove most spacing between table cells.
 */
/* line 391, ../_sass/_normalize.scss */
table {
  border-collapse: collapse;
  border-spacing: 0;
}

/* line 397, ../_sass/_normalize.scss */
td,
th {
  padding: 0;
}

/* Blockquote
   ========================================================================== */
/* line 404, ../_sass/_normalize.scss */
blockquote {
  margin: 0;
}

/**
*
* Global
*
* Google Web Fundamentals
*
* R/GA 2014
* @author Pedro Duarte
* @author Antoine Grelard
*
**/
/* line 13, ../_sass/_global.scss */
* {
  -webkit-box-sizing: border-box;
  -moz-box-sizing: border-box;
  -ms-box-sizing: border-box;
  box-sizing: border-box;
}

/* line 17, ../_sass/_global.scss */
html, body {
  -webkit-font-smoothing: antialiased;
  font-smoothing: antialiased;
}

/* line 22, ../_sass/_global.scss */
body {
  font-family: Helvetica, Arial, sans-serif;
  font-size: 16px;
  line-height: 1.6250em;
  /* 26px */
  font-weight: 300;
  color: #404040;
  position: relative;
}
/* line 181, ../_sass/_utils.scss */
body:after {
  content: "";
  position: absolute;
  top: 0;
  left: 0;
  bottom: 0;
  right: 0;
  width: 100%;
  z-index: 9;
  display: none;
  background-image: -moz-linear-gradient(top, rgba(0, 0, 0, 0) 95%, rgba(0, 0, 0, 0.15) 100%);
  background-image: -webkit-gradient(linear, left top, left bottom, color-stop(95%, rgba(0, 0, 0, 0)), color-stop(100%, rgba(0, 0, 0, 0.15)));
  background-image: -webkit-linear-gradient(top, rgba(0, 0, 0, 0) 95%, rgba(0, 0, 0, 0.15) 100%);
  background-image: -o-linear-gradient(top, rgba(0, 0, 0, 0) 95%, rgba(0, 0, 0, 0.15) 100%);
  background-image: -ms-linear-gradient(top, rgba(0, 0, 0, 0) 95%, rgba(0, 0, 0, 0.15) 100%);
  background-image: linear-gradient(top, rgba(0, 0, 0, 0.15) 95%, rgba(0, 0, 0, 0.15) 100%);
  -webkit-background-size: 100% 26px;
  -moz-background-size: 100% 26px;
  -ms-background-size: 100% 26px;
  background-size: 100% 26px;
}
/* line 202, ../_sass/_utils.scss */
body.debug:after {
  display: block;
  pointer-events: none;
}

/* line 32, ../_sass/_global.scss */
.main-container {
  -webkit-box-sizing: content-box;
  -moz-box-sizing: content-box;
  -ms-box-sizing: content-box;
  box-sizing: content-box;
  position: relative;
  padding-left: 5%;
  padding-right: 5%;
  margin-left: auto;
  margin-right: auto;
}
@media only screen and (min-width: 620px) {
  /* line 32, ../_sass/_global.scss */
  .main-container {
    padding-left: 4.8%;
    padding-right: 4.8%;
    max-width: 688px;
  }
}
@media only screen and (min-width: 800px) {
  /* line 32, ../_sass/_global.scss */
  .main-container {
    padding-left: 4.4%;
    padding-right: 4.4%;
    max-width: 864px;
  }
}

/* line 36, ../_sass/_global.scss */
.container {
  -webkit-box-sizing: content-box;
  -moz-box-sizing: content-box;
  -ms-box-sizing: content-box;
  box-sizing: content-box;
  position: relative;
  padding-left: 5%;
  padding-right: 5%;
  margin-left: auto;
  margin-right: auto;
}
@media only screen and (min-width: 620px) {
  /* line 36, ../_sass/_global.scss */
  .container {
    padding-left: 4.8%;
    padding-right: 4.8%;
    max-width: 688px;
  }
}
@media only screen and (min-width: 800px) {
  /* line 36, ../_sass/_global.scss */
  .container {
    padding-left: 4.4%;
    padding-right: 4.4%;
    max-width: 864px;
  }
}

@media only screen and (min-width: 620px) {
  /* line 40, ../_sass/_global.scss */
  .container-medium {
    -webkit-box-sizing: content-box;
    -moz-box-sizing: content-box;
    -ms-box-sizing: content-box;
    box-sizing: content-box;
    position: relative;
    padding-left: 5%;
    padding-right: 5%;
    margin-left: auto;
    margin-right: auto;
  }
}
@media only screen and (min-width: 620px) and (min-width: 620px) {
  /* line 40, ../_sass/_global.scss */
  .container-medium {
    padding-left: 4.8%;
    padding-right: 4.8%;
    max-width: 688px;
  }
}
@media only screen and (min-width: 620px) and (min-width: 800px) {
  /* line 40, ../_sass/_global.scss */
  .container-medium {
    padding-left: 4.4%;
    padding-right: 4.4%;
    max-width: 864px;
  }
}

@media only screen and (max-width: 619px) {
  /* line 46, ../_sass/_global.scss */
  .container-small {
    -webkit-box-sizing: content-box;
    -moz-box-sizing: content-box;
    -ms-box-sizing: content-box;
    box-sizing: content-box;
    position: relative;
    padding-left: 5%;
    padding-right: 5%;
    margin-left: auto;
    margin-right: auto;
  }
}
@media only screen and (max-width: 619px) and (min-width: 620px) {
  /* line 46, ../_sass/_global.scss */
  .container-small {
    padding-left: 4.8%;
    padding-right: 4.8%;
    max-width: 688px;
  }
}
@media only screen and (max-width: 619px) and (min-width: 800px) {
  /* line 46, ../_sass/_global.scss */
  .container-small {
    padding-left: 4.4%;
    padding-right: 4.4%;
    max-width: 864px;
  }
}

@font-face {
  font-family: "icons";
  src: url("../icons/icons-87b2f85ee47de9b6fdbb0ebd5b1e11dc.eot");
  src: url("../icons/icons-87b2f85ee47de9b6fdbb0ebd5b1e11dc.eot?#iefix") format("embedded-opentype"), url("../icons/icons-87b2f85ee47de9b6fdbb0ebd5b1e11dc.woff") format("woff"), url("../icons/icons-87b2f85ee47de9b6fdbb0ebd5b1e11dc.ttf") format("truetype"), url("../icons/icons-87b2f85ee47de9b6fdbb0ebd5b1e11dc.svg?#icons") format("svg");
  font-weight: normal;
  font-style: normal;
}

/* line 14, ../_sass/_components/_icons.scss */
.icon {
  font-family: "icons";
  display: inline-block;
  vertical-align: middle;
  line-height: 1;
  font-weight: normal;
  font-style: normal;
  speak: none;
  text-decoration: inherit;
  text-transform: none;
  text-rendering: optimizeLegibility;
  -webkit-font-smoothing: antialiased;
  -moz-osx-font-smoothing: grayscale;
}

/* line 33, ../_sass/_components/_icons.scss */
.icon-cheveron-left:before, .article-nav-link--prev:before {
  content: "\e001";
}

/* line 38, ../_sass/_components/_icons.scss */
.icon-cheveron-right:before, .editorial-header .container:before, .article-nav-link--next:before, ul.list--links a:before, .cta--primary:before {
  content: "\e002";
}

/* line 43, ../_sass/_components/_icons.scss */
.icon-forward-slash:before {
  content: "\e003";
}

/* line 48, ../_sass/_components/_icons.scss */
.icon-google-dev:before {
  content: "\e004";
}

/* line 53, ../_sass/_components/_icons.scss */
.icon-lessons:before, .editorial-header__toc-title:before {
  content: "\e005";
}

/* line 58, ../_sass/_components/_icons.scss */
.icon-media:before {
  content: "\e006";
}

/* line 63, ../_sass/_components/_icons.scss */
.icon-minus:before {
  content: "\e007";
}

/* line 68, ../_sass/_components/_icons.scss */
.icon-multi-screen-layout:before {
  content: "\e008";
}

/* line 73, ../_sass/_components/_icons.scss */
.icon-navigation-cheveron:before {
  content: "\e009";
}

/* line 78, ../_sass/_components/_icons.scss */
.icon-performance:before {
  content: "\e00a";
}

/* line 83, ../_sass/_components/_icons.scss */
.icon-plus:before {
  content: "\e00b";
}

/* line 88, ../_sass/_components/_icons.scss */
.icon-star:before, .home-header:after {
  content: "\e00c";
}

/* line 93, ../_sass/_components/_icons.scss */
.icon-user-input:before {
  content: "\e00d";
}

/**
*
* Main Navigation
*
* Google Web Fundamentals
*
* R/GA 2014
* @author Pedro Duarte
* @author Antoine Grelard
*
**/
/* line 13, ../_sass/_modules/_main-navigation.scss */
.main-nav {
  background: #ffffff;
  position: relative;
}
@media only screen and (min-width: 620px) {
  /* line 13, ../_sass/_modules/_main-navigation.scss */
  .main-nav {
    background-color: #404040;
  }
}

/* line 22, ../_sass/_modules/_main-navigation.scss */
.main-nav__list {
  margin: 0;
  padding: 0;
}
@media only screen and (max-width: 619px) {
  /* line 27, ../_sass/_modules/_main-navigation.scss */
  .js .main-nav__list {
    display: none;
  }
  /* line 31, ../_sass/_modules/_main-navigation.scss */
  .js .main-nav__list.nav-is-opened {
    display: block;
  }
}
@media only screen and (min-width: 620px) {
  /* line 22, ../_sass/_modules/_main-navigation.scss */
  .main-nav__list {
    text-align: center;
    -webkit-box-sizing: content-box;
    -moz-box-sizing: content-box;
    -ms-box-sizing: content-box;
    box-sizing: content-box;
    position: relative;
    padding-left: 5%;
    padding-right: 5%;
    margin-left: auto;
    margin-right: auto;
    position: static;
  }
}
@media only screen and (min-width: 620px) and (min-width: 620px) {
  /* line 22, ../_sass/_modules/_main-navigation.scss */
  .main-nav__list {
    padding-left: 4.8%;
    padding-right: 4.8%;
    max-width: 688px;
  }
}
@media only screen and (min-width: 620px) and (min-width: 800px) {
  /* line 22, ../_sass/_modules/_main-navigation.scss */
  .main-nav__list {
    padding-left: 4.4%;
    padding-right: 4.4%;
    max-width: 864px;
  }
}

/* line 43, ../_sass/_modules/_main-navigation.scss */
.main-nav__item {
  list-style: none;
  display: block;
  background-color: #f0f0f0;
  position: static;
  padding-left: 0;
}
@media only screen and (max-width: 619px) {
  /* line 52, ../_sass/_modules/_main-navigation.scss */
  .main-nav__item.main-nav__item--home {
    display: none;
  }
  /* line 56, ../_sass/_modules/_main-navigation.scss */
  .main-nav__item.subnav-is-opened {
    background: #ffffff;
  }
}
@media only screen and (min-width: 620px) {
  /* line 43, ../_sass/_modules/_main-navigation.scss */
  .main-nav__item {
    float: left;
    background-color: transparent;
  }
  /* line 65, ../_sass/_modules/_main-navigation.scss */
  .main-nav__item:last-child {
    border-right: none;
  }
}
/* line 71, ../_sass/_modules/_main-navigation.scss */
.main-nav__item:first-child ~ .main-nav__item {
  padding-top: 0;
}
<<<<<<< HEAD
/* line 77, ../_sass/_modules/_main-navigation.scss */
.main-nav__item:first-child a {
  font-weight: 400;
}
/* line 82, ../_sass/_modules/_main-navigation.scss */
=======
/* line 76, ../_sass/_modules/_main-navigation.scss */
>>>>>>> 4fc23fd7
.main-nav__item:before {
  display: none;
}

<<<<<<< HEAD
/* line 87, ../_sass/_modules/_main-navigation.scss */
=======
/* line 81, ../_sass/_modules/_main-navigation.scss */
>>>>>>> 4fc23fd7
.main-nav__link {
  color: #404040;
  font-family: "Roboto Condensed", Helvetica, sans-serif;
  font-size: 20px;
  font-weight: 300;
  line-height: 1.3000em;
  /* 26px */
  padding-top: 1.3000em;
  padding-bottom: 0;
  margin-bottom: 1px;
  display: block;
  padding-top: 13px;
  padding-bottom: 12px;
}
@media only screen and (min-width: 800px) {
<<<<<<< HEAD
  /* line 87, ../_sass/_modules/_main-navigation.scss */
=======
  /* line 81, ../_sass/_modules/_main-navigation.scss */
>>>>>>> 4fc23fd7
  .main-nav__link {
    font-family: "Roboto Condensed", Helvetica, sans-serif;
    font-size: 26px;
    font-weight: 300;
    line-height: 1.0000em;
    /* 26px */
    padding-top: 1.0000em;
    padding-bottom: 0;
  }
}
/* line 92, ../_sass/_modules/_main-navigation.scss */
.main-nav__link:hover {
  text-decoration: none;
}
@media only screen and (max-width: 619px) {
<<<<<<< HEAD
  /* line 87, ../_sass/_modules/_main-navigation.scss */
=======
  /* line 81, ../_sass/_modules/_main-navigation.scss */
>>>>>>> 4fc23fd7
  .main-nav__link {
    -webkit-box-sizing: content-box;
    -moz-box-sizing: content-box;
    -ms-box-sizing: content-box;
    box-sizing: content-box;
    position: relative;
    padding-left: 5%;
    padding-right: 5%;
    margin-left: auto;
    margin-right: auto;
  }
}
@media only screen and (max-width: 619px) and (min-width: 620px) {
<<<<<<< HEAD
  /* line 87, ../_sass/_modules/_main-navigation.scss */
=======
  /* line 81, ../_sass/_modules/_main-navigation.scss */
>>>>>>> 4fc23fd7
  .main-nav__link {
    padding-left: 4.8%;
    padding-right: 4.8%;
    max-width: 688px;
  }
}
@media only screen and (max-width: 619px) and (min-width: 800px) {
<<<<<<< HEAD
  /* line 87, ../_sass/_modules/_main-navigation.scss */
=======
  /* line 81, ../_sass/_modules/_main-navigation.scss */
>>>>>>> 4fc23fd7
  .main-nav__link {
    padding-left: 4.4%;
    padding-right: 4.4%;
    max-width: 864px;
  }
}
@media only screen and (min-width: 620px) {
<<<<<<< HEAD
  /* line 87, ../_sass/_modules/_main-navigation.scss */
=======
  /* line 81, ../_sass/_modules/_main-navigation.scss */
>>>>>>> 4fc23fd7
  .main-nav__link {
    margin-bottom: 0;
    color: #ffffff;
    font-size: 16px;
    line-height: 1.6250em;
    /* 26px */
    padding-top: 1.6250em;
    padding-bottom: 0;
    padding: 26px 13px 26px;
    font-weight: 400;
  }
  /* line 107, ../_sass/_modules/_main-navigation.scss */
  .main-nav__item--home .main-nav__link {
    padding-left: 0;
  }
  /* line 111, ../_sass/_modules/_main-navigation.scss */
  .main-nav__link:hover {
    color: #ffd45b;
  }
  /* line 116, ../_sass/_modules/_main-navigation.scss */
  .subnav-is-opened > .main-nav__link {
    color: #f4b400;
  }
}
@media only screen and (min-width: 620px) and (min-width: 800px) {
<<<<<<< HEAD
  /* line 87, ../_sass/_modules/_main-navigation.scss */
=======
  /* line 81, ../_sass/_modules/_main-navigation.scss */
>>>>>>> 4fc23fd7
  .main-nav__link {
    font-size: 20px;
    font-weight: 300;
    line-height: 1.3000em;
    /* 26px */
    padding-top: 1.3000em;
    padding-bottom: 0;
  }
}
@media only screen and (min-width: 800px) {
<<<<<<< HEAD
  /* line 87, ../_sass/_modules/_main-navigation.scss */
=======
  /* line 81, ../_sass/_modules/_main-navigation.scss */
>>>>>>> 4fc23fd7
  .main-nav__link {
    padding-bottom: 26px;
  }
}
<<<<<<< HEAD
/* line 113, ../_sass/_modules/_main-navigation.scss */
.main-nav__link:hover {
  text-decoration: none;
}

/* line 118, ../_sass/_modules/_main-navigation.scss */
=======

/* line 127, ../_sass/_modules/_main-navigation.scss */
>>>>>>> 4fc23fd7
.main-nav__list--child {
  padding-top: 0;
}

<<<<<<< HEAD
/* line 122, ../_sass/_modules/_main-navigation.scss */
=======
/* line 131, ../_sass/_modules/_main-navigation.scss */
>>>>>>> 4fc23fd7
.main-nav__item--child {
  padding-top: 0;
  position: static;
  padding-left: 0;
}
<<<<<<< HEAD
/* line 127, ../_sass/_modules/_main-navigation.scss */
=======
/* line 136, ../_sass/_modules/_main-navigation.scss */
>>>>>>> 4fc23fd7
.main-nav__item--child:before {
  display: none;
}

<<<<<<< HEAD
/* line 132, ../_sass/_modules/_main-navigation.scss */
=======
/* line 141, ../_sass/_modules/_main-navigation.scss */
>>>>>>> 4fc23fd7
.main-nav__link--child {
  background: #ffffff;
  font-size: 16px;
  line-height: 1.6250em;
  /* 26px */
  padding-top: 1.6250em;
  padding-bottom: 0;
  padding-top: 13px;
  padding-bottom: 12px;
  margin-bottom: 0;
  border-bottom: 1px solid #e0e0e0;
}
@media only screen and (max-width: 619px) {
<<<<<<< HEAD
  /* line 132, ../_sass/_modules/_main-navigation.scss */
=======
  /* line 141, ../_sass/_modules/_main-navigation.scss */
>>>>>>> 4fc23fd7
  .main-nav__link--child {
    padding-left: 10%;
  }
}
@media only screen and (min-width: 620px) {
<<<<<<< HEAD
  /* line 132, ../_sass/_modules/_main-navigation.scss */
=======
  /* line 141, ../_sass/_modules/_main-navigation.scss */
>>>>>>> 4fc23fd7
  .main-nav__link--child {
    color: #404040;
    border-bottom-color: transparent;
  }
<<<<<<< HEAD
  /* line 149, ../_sass/_modules/_main-navigation.scss */
=======
  /* line 158, ../_sass/_modules/_main-navigation.scss */
>>>>>>> 4fc23fd7
  .main-nav__list--child .main-nav__link--child {
    font-size: 20px;
    font-weight: 300;
    line-height: 1.3000em;
    /* 26px */
    padding-top: 1.3000em;
    padding-bottom: 0;
  }
}
@media only screen and (min-width: 620px) and (min-width: 800px) {
<<<<<<< HEAD
  /* line 149, ../_sass/_modules/_main-navigation.scss */
=======
  /* line 158, ../_sass/_modules/_main-navigation.scss */
>>>>>>> 4fc23fd7
  .main-nav__list--child .main-nav__link--child {
    font-family: "Roboto Condensed", Helvetica, sans-serif;
    font-size: 26px;
    font-weight: 300;
    line-height: 1.0000em;
    /* 26px */
    padding-top: 1.0000em;
    padding-bottom: 0;
  }
}

<<<<<<< HEAD
/* line 156, ../_sass/_modules/_main-navigation.scss */
=======
/* line 165, ../_sass/_modules/_main-navigation.scss */
>>>>>>> 4fc23fd7
.main-nav__secondary-nav {
  display: none;
}
@media only screen and (min-width: 620px) {
<<<<<<< HEAD
  /* line 156, ../_sass/_modules/_main-navigation.scss */
=======
  /* line 165, ../_sass/_modules/_main-navigation.scss */
>>>>>>> 4fc23fd7
  .main-nav__secondary-nav {
    background-color: #ffffff;
    position: absolute;
    left: 0;
    right: 0;
    border-bottom: 2px solid #404040;
    padding-bottom: 50px;
    color: #404040;
  }
}
<<<<<<< HEAD
/* line 170, ../_sass/_modules/_main-navigation.scss */
=======
/* line 179, ../_sass/_modules/_main-navigation.scss */
>>>>>>> 4fc23fd7
.subnav-is-opened .main-nav__secondary-nav {
  display: block;
}

@media only screen and (min-width: 620px) {
<<<<<<< HEAD
  /* line 176, ../_sass/_modules/_main-navigation.scss */
=======
  /* line 185, ../_sass/_modules/_main-navigation.scss */
>>>>>>> 4fc23fd7
  .main-nav__secondary-content {
    -webkit-box-sizing: content-box;
    -moz-box-sizing: content-box;
    -ms-box-sizing: content-box;
    box-sizing: content-box;
    position: relative;
    padding-left: 5%;
    padding-right: 5%;
    margin-left: auto;
    margin-right: auto;
    text-align: left;
  }
}
@media only screen and (min-width: 620px) and (min-width: 620px) {
<<<<<<< HEAD
  /* line 176, ../_sass/_modules/_main-navigation.scss */
=======
  /* line 185, ../_sass/_modules/_main-navigation.scss */
>>>>>>> 4fc23fd7
  .main-nav__secondary-content {
    padding-left: 4.8%;
    padding-right: 4.8%;
    max-width: 688px;
  }
}
@media only screen and (min-width: 620px) and (min-width: 800px) {
<<<<<<< HEAD
  /* line 176, ../_sass/_modules/_main-navigation.scss */
=======
  /* line 185, ../_sass/_modules/_main-navigation.scss */
>>>>>>> 4fc23fd7
  .main-nav__secondary-content {
    padding-left: 4.4%;
    padding-right: 4.4%;
    max-width: 864px;
  }
}

<<<<<<< HEAD
/* line 183, ../_sass/_modules/_main-navigation.scss */
=======
/* line 192, ../_sass/_modules/_main-navigation.scss */
>>>>>>> 4fc23fd7
.main-nav__link--explore {
  color: #4285f4;
  font-weight: 600;
  display: inline-block;
  display: block;
}
/* line 376, ../_sass/_utils.scss */
.main-nav__link--explore:hover {
  color: #404040;
}
@media only screen and (max-width: 619px) {
<<<<<<< HEAD
  /* line 183, ../_sass/_modules/_main-navigation.scss */
=======
  /* line 192, ../_sass/_modules/_main-navigation.scss */
>>>>>>> 4fc23fd7
  .main-nav__link--explore {
    border-top: 1px solid #e0e0e0;
  }
}
@media only screen and (min-width: 620px) {
<<<<<<< HEAD
  /* line 183, ../_sass/_modules/_main-navigation.scss */
=======
  /* line 192, ../_sass/_modules/_main-navigation.scss */
>>>>>>> 4fc23fd7
  .main-nav__link--explore {
    border-bottom: 1px solid #737373;
  }
}

<<<<<<< HEAD
/* line 196, ../_sass/_modules/_main-navigation.scss */
=======
/* line 205, ../_sass/_modules/_main-navigation.scss */
>>>>>>> 4fc23fd7
.main-nav__featured {
  display: none;
}
@media only screen and (min-width: 620px) {
<<<<<<< HEAD
  /* line 196, ../_sass/_modules/_main-navigation.scss */
=======
  /* line 205, ../_sass/_modules/_main-navigation.scss */
>>>>>>> 4fc23fd7
  .main-nav__featured {
    display: block;
  }
}

<<<<<<< HEAD
/* line 204, ../_sass/_modules/_main-navigation.scss */
=======
/* line 213, ../_sass/_modules/_main-navigation.scss */
>>>>>>> 4fc23fd7
.main-nav__featured-text {
  padding-top: 0;
}

<<<<<<< HEAD
/* line 209, ../_sass/_modules/_main-navigation.scss */
=======
/* line 218, ../_sass/_modules/_main-navigation.scss */
>>>>>>> 4fc23fd7
.main-nav__btn {
  position: absolute;
  top: 0;
  right: 5%;
  margin-top: -39px;
  background: transparent;
  color: #ffffff;
  padding: 0;
  border: none;
  -webkit-appearance: none;
}
@media only screen and (min-width: 620px) {
<<<<<<< HEAD
  /* line 209, ../_sass/_modules/_main-navigation.scss */
=======
  /* line 218, ../_sass/_modules/_main-navigation.scss */
>>>>>>> 4fc23fd7
  .main-nav__btn {
    display: none;
  }
}

/**
*
* Main Header
*
* Google Web Fundamentals
*
* R/GA 2014
* @author Pedro Duarte
* @author Antoine Grelard
*
**/
/* line 13, ../_sass/_modules/_main-header.scss */
.main-header {
  background: #404040;
  color: #ffffff;
  position: relative;
  z-index: 2;
}

/* line 20, ../_sass/_modules/_main-header.scss */
.main-header__title {
  -webkit-box-sizing: content-box;
  -moz-box-sizing: content-box;
  -ms-box-sizing: content-box;
  box-sizing: content-box;
  position: relative;
  padding-left: 5%;
  padding-right: 5%;
  margin-left: auto;
  margin-right: auto;
  font-size: 20px;
  font-weight: 300;
  line-height: 1.3000em;
  /* 26px */
  padding-top: 1.3000em;
  padding-bottom: 0;
  padding-top: 13px;
  padding-bottom: 13px;
}
@media only screen and (min-width: 620px) {
  /* line 20, ../_sass/_modules/_main-header.scss */
  .main-header__title {
    padding-left: 4.8%;
    padding-right: 4.8%;
    max-width: 688px;
  }
}
@media only screen and (min-width: 800px) {
  /* line 20, ../_sass/_modules/_main-header.scss */
  .main-header__title {
    padding-left: 4.4%;
    padding-right: 4.4%;
    max-width: 864px;
  }
}
@media only screen and (min-width: 800px) {
  /* line 20, ../_sass/_modules/_main-header.scss */
  .main-header__title {
    font-family: "Roboto Condensed", Helvetica, sans-serif;
    font-size: 26px;
    font-weight: 300;
    line-height: 1.0000em;
    /* 26px */
    padding-top: 1.0000em;
    padding-bottom: 0;
  }
}
@media only screen and (min-width: 620px) {
  /* line 20, ../_sass/_modules/_main-header.scss */
  .main-header__title {
    display: none;
  }
}

/* line 32, ../_sass/_modules/_main-header.scss */
.main-header__logo {
  color: #ffffff;
}

/**
*
* Main Footer
*
* Google Web Fundamentals
*
* R/GA 2014
* @author Pedro Duarte
* @author Antoine Grelard
*
**/
/**
*
* Highlight
*
* Google Web Fundamentals
*
* R/GA 2014
* @author Pedro Duarte
* @author Antoine Grelard
*
**/
/* line 13, ../_sass/_modules/_highlight.scss */
.highlight-module {
  overflow: hidden;
  margin-top: 52px;
  margin-bottom: 26px;
  position: relative;
}
/* line 19, ../_sass/_modules/_highlight.scss */
.highlight-module:after {
  background: #f0f0f0;
  content: "";
  height: 100%;
  position: absolute;
  top: 0;
  bottom: 0;
  z-index: 0;
  width: 100%;
  right: 0;
  left: 0;
}

/* line 33, ../_sass/_modules/_highlight.scss */
.highlight-module--learning {
  color: #ffffff;
}
/* line 36, ../_sass/_modules/_highlight.scss */
.highlight-module--learning:after {
  background-color: #da2e75;
}

/* line 41, ../_sass/_modules/_highlight.scss */
.highlight-module--remember {
  color: #ffffff;
}
/* line 44, ../_sass/_modules/_highlight.scss */
.highlight-module--remember:after {
  background-color: #09829a;
}

/* line 49, ../_sass/_modules/_highlight.scss */
.highlight-module__container {
  -webkit-box-sizing: content-box;
  -moz-box-sizing: content-box;
  -ms-box-sizing: content-box;
  box-sizing: content-box;
  position: relative;
  padding-left: 5%;
  padding-right: 5%;
  margin-left: auto;
  margin-right: auto;
  padding-bottom: 78px;
  position: relative;
  z-index: 1;
  position: relative;
}
@media only screen and (min-width: 620px) {
  /* line 49, ../_sass/_modules/_highlight.scss */
  .highlight-module__container {
    padding-left: 4.8%;
    padding-right: 4.8%;
    max-width: 688px;
  }
}
@media only screen and (min-width: 800px) {
  /* line 49, ../_sass/_modules/_highlight.scss */
  .highlight-module__container {
    padding-left: 4.4%;
    padding-right: 4.4%;
    max-width: 864px;
  }
}
/* line 397, ../_sass/_utils.scss */
.highlight-module__container:before {
  display: none;
}
@media only screen and (min-width: 620px) {
  /* line 397, ../_sass/_utils.scss */
  .highlight-module__container:before {
    display: block;
    position: absolute;
    top: 50%;
    right: 45px;
    font-family: "icons";
    font-size: 130px;
    font-weight: 900;
    line-height: 1px;
    text-align: center;
    height: 100%;
    width: 30.3%;
    color: #ffffff;
  }
<<<<<<< HEAD
=======
  /* line 412, ../_sass/_utils.scss */
  .highlight-module--left .highlight-module__container:before {
    right: auto;
    left: 45px;
  }
>>>>>>> 28cf608bbfc6aefc034697284534e49f31090a87
}
/* line 416, ../_sass/_utils.scss */
.highlight-module--left .highlight-module__container:before {
  right: auto;
  left: 45px;
}
@media only screen and (min-width: 800px) {
  /* line 397, ../_sass/_utils.scss */
  .highlight-module__container:before {
    width: 22.2%;
    font-size: 180px;
  }
<<<<<<< HEAD
  /* line 425, ../_sass/_utils.scss */
=======
  /* line 421, ../_sass/_utils.scss */
>>>>>>> 28cf608bbfc6aefc034697284534e49f31090a87
  .highlight-module--large .highlight-module__container:before {
    font-size: 430px;
  }
}
@media only screen and (min-width: 620px) {
  /* line 49, ../_sass/_modules/_highlight.scss */
  .highlight-module__container {
    padding-bottom: 52px;
  }
}

/* line 61, ../_sass/_modules/_highlight.scss */
.highlight-module__title {
  font-family: "Roboto Condensed", Helvetica, sans-serif;
  font-size: 68px;
  font-weight: 300;
  line-height: 1.1471em;
  /* 78px */
  padding-top: 0.3824em;
  padding-bottom: 0;
  padding-top: 26px;
}
@media only screen and (min-width: 800px) {
  /* line 61, ../_sass/_modules/_highlight.scss */
  .highlight-module__title {
    font-family: "Roboto Condensed", Helvetica, sans-serif;
    font-size: 110px;
    font-weight: 300;
    line-height: 1.19em;
    /* 130px */
    padding-top: 0.2364em;
    padding-bottom: 0;
  }
}
@media only screen and (min-width: 800px) {
  /* line 61, ../_sass/_modules/_highlight.scss */
  .highlight-module__title {
    font-family: "Roboto Condensed", Helvetica, sans-serif;
    font-size: 42px;
    font-weight: 300;
    line-height: 1.2381em;
    /* 52px */
    padding-top: 0.6190em;
    padding-bottom: 0;
  }
}
@media only screen and (min-width: 800px) and (min-width: 800px) {
  /* line 61, ../_sass/_modules/_highlight.scss */
  .highlight-module__title {
    font-family: "Roboto Condensed", Helvetica, sans-serif;
    font-size: 68px;
    font-weight: 300;
    line-height: 1.1471em;
    /* 78px */
    padding-top: 0.3824em;
    padding-bottom: 0;
  }
}

/* line 72, ../_sass/_modules/_highlight.scss */
.highlight-module--code pre {
  margin: 0;
  padding-top: 52px;
  padding-bottom: 26px;
  margin-left: -26px;
  font-size: 13px;
}
/* line 79, ../_sass/_modules/_highlight.scss */
.highlight-module--code pre span {
  margin: 0;
  padding: 0;
  display: inline-block;
}
/* line 86, ../_sass/_modules/_highlight.scss */
.highlight-module--code code {
  margin: 0;
  padding: 0;
  word-spacing: -2px;
}

/* line 94, ../_sass/_modules/_highlight.scss */
.highlight-module__cta {
  display: block;
  font-size: 16px;
  line-height: 1.6250em;
  /* 26px */
  padding-top: 1.6250em;
  padding-bottom: 0;
  font-family: "Roboto Condensed", Helvetica, sans-serif;
}
@media only screen and (min-width: 800px) {
  /* line 94, ../_sass/_modules/_highlight.scss */
  .highlight-module__cta {
    font-size: 20px;
    font-weight: 300;
    line-height: 1.3000em;
    /* 26px */
    padding-top: 1.3000em;
    padding-bottom: 0;
  }
}

@media only screen and (min-width: 800px) {
  /* line 101, ../_sass/_modules/_highlight.scss */
  .highlight-module--left:after {
    width: 80%;
    right: 20%;
  }
}

@media only screen and (min-width: 800px) {
  /* line 110, ../_sass/_modules/_highlight.scss */
  .highlight-module--right:after {
    width: 80%;
    left: 20%;
  }
}
@media only screen and (min-width: 800px) {
  /* line 118, ../_sass/_modules/_highlight.scss */
  .highlight-module--right.highlight-module--code:after {
    width: 100%;
    left: 0;
  }
}

/**
*
* Editorial Header
*
* Google Web Fundamentals
*
* R/GA 2014
* @author Pedro Duarte
* @author Antoine Grelard
*
**/
/* line 13, ../_sass/_modules/_editorial-header.scss */
.editorial-header {
  overflow: hidden;
}
/* line 16, ../_sass/_modules/_editorial-header.scss */
.editorial-header .breadcrumbs {
  color: #4285f4;
}
/* line 19, ../_sass/_modules/_editorial-header.scss */
.editorial-header .breadcrumbs a {
  color: #4285f4;
}
@media only screen and (min-width: 620px) {
  /* line 24, ../_sass/_modules/_editorial-header.scss */
  .editorial-header .container {
    position: relative;
  }
  /* line 34, ../_sass/_modules/_editorial-header.scss */
  .editorial-header .container:before {
    font-family: "icons";
    display: block;
    position: absolute;
    line-height: 0;
    top: 35%;
    right: 100%;
    font-size: 400px;
    color: rgba(0, 0, 0, 0.1);
  }
}

/* line 49, ../_sass/_modules/_editorial-header.scss */
.editorial-header__excerpt {
  font-size: 20px;
  font-weight: 300;
  line-height: 1.3000em;
  /* 26px */
  padding-top: 1.3000em;
  padding-bottom: 0;
  font-family: "Roboto Condensed", Helvetica, sans-serif;
}

/* line 54, ../_sass/_modules/_editorial-header.scss */
.editorial-header .tag {
  padding-top: 52px;
}

/* line 58, ../_sass/_modules/_editorial-header.scss */
.editorial-header__subtitle {
  font-family: "Roboto Condensed", Helvetica, sans-serif;
  font-size: 42px;
  font-weight: 300;
  line-height: 1.2381em;
  /* 52px */
  padding-top: 0.6190em;
  padding-bottom: 0;
  padding-top: 0;
  color: #4285f4;
}
@media only screen and (min-width: 800px) {
  /* line 58, ../_sass/_modules/_editorial-header.scss */
  .editorial-header__subtitle {
    font-family: "Roboto Condensed", Helvetica, sans-serif;
    font-size: 68px;
    font-weight: 300;
    line-height: 1.1471em;
    /* 78px */
    padding-top: 0.3824em;
    padding-bottom: 0;
  }
}
@media only screen and (min-width: 620px) {
  /* line 58, ../_sass/_modules/_editorial-header.scss */
  .editorial-header__subtitle {
    padding-top: 0;
    padding-bottom: 26px;
  }
}

/* line 68, ../_sass/_modules/_editorial-header.scss */
.editorial-header__toc {
  margin-top: 26px;
}
/* line 71, ../_sass/_modules/_editorial-header.scss */
.editorial-header__toc ol {
  padding-top: 0;
}
@media only screen and (min-width: 620px) {
  /* line 71, ../_sass/_modules/_editorial-header.scss */
  .editorial-header__toc ol {
    padding-top: 0;
  }
}

/* line 77, ../_sass/_modules/_editorial-header.scss */
.editorial-header__toc-title {
  font-family: "Roboto Condensed", Helvetica, sans-serif;
  border-bottom: 1px solid #e0e0e0;
  margin-bottom: 13px;
  padding-bottom: 13px !important;
  color: #4285f4;
}
/* line 84, ../_sass/_modules/_editorial-header.scss */
.editorial-header__toc-title:before {
  font-family: "icons";
  display: inline-block;
  padding-right: 10px;
  color: #4285f4;
}

/**
*
* Editorial Header
*
* Google Web Fundamentals
*
* R/GA 2014
* @author Pedro Duarte
* @author Antoine Grelard
*
**/
/* line 13, ../_sass/_modules/_summary-header.scss */
.summary-header {
  background-color: #4285f4;
  padding-bottom: 78px;
  color: #ffffff;
  margin-bottom: 26px;
  -webkit-box-shadow: inset 0 2px 0 0 white;
  -moz-box-shadow: inset 0 2px 0 0 white;
  -ms-box-shadow: inset 0 2px 0 0 white;
  box-shadow: inset 0 2px 0 0 white;
}
/* line 20, ../_sass/_modules/_summary-header.scss */
.summary-header .breadcrumbs__link {
  color: #ffffff;
}

/* line 26, ../_sass/_modules/_summary-header.scss */
.summary-header__anchor-list {
  margin-top: 52px;
}

/* line 32, ../_sass/_modules/_summary-header.scss */
.summary-header__anchors-item a {
  color: #ffffff;
}

/**
*
* Related items
*
* Google Web Essentials
*
* R/GA 2014
* @author Pedro Duarte
* @author Antoine Grelard
*
**/
/* line 13, ../_sass/_modules/_related-guides.scss */
.related-guides {
  margin-top: 52px;
  padding-bottom: 52px;
}

/* line 19, ../_sass/_modules/_related-guides.scss */
.related-guides__list .list--links {
  padding-top: 0;
}
/* line 23, ../_sass/_modules/_related-guides.scss */
.related-guides__list a {
  display: block;
}

/* line 28, ../_sass/_modules/_related-guides.scss */
.related-guides__title {
  font-family: "Roboto Condensed", Helvetica, sans-serif;
  font-size: 26px;
  font-weight: 300;
  line-height: 1.0000em;
  /* 26px */
  padding-top: 1.0000em;
  padding-bottom: 0;
  padding-top: 0;
}
@media only screen and (min-width: 800px) {
  /* line 28, ../_sass/_modules/_related-guides.scss */
  .related-guides__title {
    font-family: "Roboto Condensed", Helvetica, sans-serif;
    font-size: 42px;
    font-weight: 300;
    line-height: 1.2381em;
    /* 52px */
    padding-top: 0.6190em;
    padding-bottom: 0;
  }
}
@media only screen and (min-width: 620px) {
  /* line 28, ../_sass/_modules/_related-guides.scss */
  .related-guides__title {
    padding-top: 0;
  }
}

/* line 34, ../_sass/_modules/_related-guides.scss */
.related-guides__main-link {
  text-transform: uppercase;
}
/* line 37, ../_sass/_modules/_related-guides.scss */
.related-guides__main-link:before {
  content: "#";
  display: inline-block;
  padding-right: 2px;
}

/**
*
* In this guide
*
* Google Web Fundamentals
*
* R/GA 2014
* @author Pedro Duarte
* @author Antoine Grelard
*
**/
/* line 13, ../_sass/_modules/_in-this-guide.scss */
.in-this-guide {
  margin-top: -78px;
}

/* line 17, ../_sass/_modules/_in-this-guide.scss */
.in-this-guide__title {
  font-size: 20px;
  font-weight: 300;
  line-height: 1.3000em;
  /* 26px */
  padding-top: 1.3000em;
  padding-bottom: 0;
  font-family: "Roboto Condensed", Helvetica, sans-serif;
  margin-bottom: 26px;
}

/**
*
* Articles section
*
* Google Web Fundamentals
*
* R/GA 2014
* @author Pedro Duarte
* @author Antoine Grelard
*
**/
/* line 13, ../_sass/_modules/_articles-section.scss */
.articles-section {
  background: #f0f0f0;
  text-align: center;
}

/* line 18, ../_sass/_modules/_articles-section.scss */
.articles-count {
  color: #4285f4;
  font-family: "Roboto Condensed", Helvetica, sans-serif;
  padding-top: 53px;
}

/* line 1, ../_sass/_modules/_guides-section.scss */
.guides-section {
  background: #f0f0f0;
  text-align: center;
  padding: 26px 0 52px;
}

/**
*
* Page header
*
* Google Web Fundamentals
*
* R/GA 2014
* @author Pedro Duarte
* @author Antoine Grelard
*
**/
/* line 13, ../_sass/_modules/_page-header.scss */
.page-header {
  text-align: center;
}
/* line 16, ../_sass/_modules/_page-header.scss */
.page-header .breadcrumbs {
  text-align: left;
  color: #4285f4;
}
/* line 20, ../_sass/_modules/_page-header.scss */
.page-header .breadcrumbs a {
  color: #4285f4;
}
/* line 25, ../_sass/_modules/_page-header.scss */
.page-header h3 {
  color: #4285f4;
  padding-top: 52px;
}

/* line 31, ../_sass/_modules/_page-header.scss */
.page-header__excerpt {
  position: relative;
  padding-top: 0;
}
/* line 35, ../_sass/_modules/_page-header.scss */
.page-header__excerpt:last-child {
  padding-bottom: 78px;
}

/**
*
* Editorial Header
*
* Google Web Fundamentals
*
* R/GA 2014
* @author Pedro Duarte
* @author Antoine Grelard
*
**/
/* line 13, ../_sass/_modules/_featured-section.scss */
.featured-section {
  background: #f0f0f0;
}

/**
*
* Editorial Header
*
* Google Web Fundamentals
*
* R/GA 2014
* @author Pedro Duarte
* @author Antoine Grelard
*
**/
/* line 13, ../_sass/_modules/_featured-spotlight.scss */
.featured-spotlight {
  background: #404040;
  color: #ffffff;
  overflow: hidden;
  padding-bottom: 78px;
  margin-top: 52px;
}
/* line 20, ../_sass/_modules/_featured-spotlight.scss */
.featured-spotlight p {
  padding-bottom: 26px;
}
/* line 24, ../_sass/_modules/_featured-spotlight.scss */
.featured-spotlight .cta--primary {
  color: #ffffff;
}
/* line 27, ../_sass/_modules/_featured-spotlight.scss */
.featured-spotlight .cta--primary:hover {
  color: #ffffff;
}

/* line 33, ../_sass/_modules/_featured-spotlight.scss */
.featured-spotlight__container {
  position: relative;
}

@media only screen and (max-width: 619px) {
  /* line 37, ../_sass/_modules/_featured-spotlight.scss */
  .featured-spotlight__img {
    padding-top: 58.4%;
    padding-bottom: 0;
    height: 0;
    overflow: hidden;
    position: relative;
    width: 100%;
  }
}
/* line 47, ../_sass/_modules/_featured-spotlight.scss */
.featured-spotlight__img img {
  margin: 0 auto;
  display: block;
  position: absolute;
  width: 100%;
  left: 0;
  top: 0;
  margin: 0;
}
@media only screen and (min-width: 620px) {
  /* line 47, ../_sass/_modules/_featured-spotlight.scss */
  .featured-spotlight__img img {
    width: auto;
    left: 109%;
  }
}
@media only screen and (min-width: 800px) {
  /* line 47, ../_sass/_modules/_featured-spotlight.scss */
  .featured-spotlight__img img {
    left: 107.4%;
  }
}

/**
*
* Quote
*
* Google Web Fundamentals
*
* R/GA 2014
* @author Pedro Duarte
* @author Antoine Grelard
*
**/
/* line 13, ../_sass/_modules/_quote.scss */
.quote__content {
  position: relative;
  font-family: "Roboto Condensed", Helvetica, sans-serif;
  font-size: 16px;
  line-height: 1.6250em;
  /* 26px */
  padding-top: 1.6250em;
  padding-bottom: 0;
  padding-top: 104px;
  padding-left: 26px;
}
@media only screen and (min-width: 800px) {
  /* line 13, ../_sass/_modules/_quote.scss */
  .quote__content {
    font-size: 20px;
    font-weight: 300;
    line-height: 1.3000em;
    /* 26px */
    padding-top: 1.3000em;
    padding-bottom: 0;
  }
}
@media only screen and (min-width: 620px) {
  /* line 13, ../_sass/_modules/_quote.scss */
  .quote__content {
    padding-top: 52px;
    padding-left: 0;
  }
}
/* line 25, ../_sass/_modules/_quote.scss */
.quote__content p {
  border-top: 1px solid #e0e0e0;
  text-align: right;
  font-weight: 500;
  margin-top: 12px;
  padding-top: 13px;
}
/* line 33, ../_sass/_modules/_quote.scss */
.quote__content:before {
  content: open-quote;
  display: block;
  position: absolute;
  font-family: "Roboto Condensed", Helvetica, sans-serif;
  font-weight: 700;
  color: #f0f0f0;
  top: 90px;
  left: 26px;
  font-size: 260px;
}
@media only screen and (min-width: 620px) {
  /* line 33, ../_sass/_modules/_quote.scss */
  .quote__content:before {
    top: 225px;
    left: -210px;
    font-size: 540px;
  }
}

/**
*
* Article nav
*
* Google Web Fundamentals
*
* R/GA 2014
* @author Pedro Duarte
* @author Antoine Grelard
*
**/
/* line 13, ../_sass/_modules/_article-nav.scss */
.article-nav {
  overflow: hidden;
  position: relative;
}
/* line 17, ../_sass/_modules/_article-nav.scss */
.article-nav:before {
  content: "";
  border-left: 2px solid #e0e0e0;
  height: 100%;
  position: absolute;
  top: 0;
  left: 50%;
}

/* line 27, ../_sass/_modules/_article-nav.scss */
.article-nav-link {
  padding: 26px 32px;
  float: left;
  width: 50%;
  position: relative;
}
/* line 37, ../_sass/_modules/_article-nav.scss */
.article-nav-link:before {
  position: absolute;
  top: 21px;
  font-family: "Roboto Condensed", Helvetica, sans-serif;
  font-size: 20px;
  font-weight: 400;
}
@media only screen and (min-width: 620px) {
  /* line 37, ../_sass/_modules/_article-nav.scss */
  .article-nav-link:before {
    top: 25px;
    font-size: 26px;
    display: block;
    padding: 13px 10px;
    color: #ffffff;
    background: #4285f4;
  }
}

/* line 55, ../_sass/_modules/_article-nav.scss */
.article-nav p {
  padding: 0;
  margin: 0;
}

/* line 60, ../_sass/_modules/_article-nav.scss */
.article-nav-link--prev {
  text-align: right;
}
/* line 64, ../_sass/_modules/_article-nav.scss */
.article-nav-link--prev:before {
  font-family: "icons";
  left: 32px;
}
/* line 70, ../_sass/_modules/_article-nav.scss */
.article-nav-link--prev p {
  padding-left: 52px;
}

/* line 78, ../_sass/_modules/_article-nav.scss */
.article-nav-link--next:before {
  font-family: "icons";
  right: 32px;
}
/* line 84, ../_sass/_modules/_article-nav.scss */
.article-nav-link--next p {
  padding-right: 52px;
}

/* line 89, ../_sass/_modules/_article-nav.scss */
.article-nav-count {
  font-size: 20px;
  font-weight: 300;
  line-height: 1.3000em;
  /* 26px */
  padding-top: 1.3000em;
  padding-bottom: 0;
  font-weight: 700;
}
@media only screen and (min-width: 800px) {
  /* line 89, ../_sass/_modules/_article-nav.scss */
  .article-nav-count {
    font-family: "Roboto Condensed", Helvetica, sans-serif;
    font-size: 26px;
    font-weight: 300;
    line-height: 1.0000em;
    /* 26px */
    padding-top: 1.0000em;
    padding-bottom: 0;
  }
}
@media only screen and (min-width: 620px) {
  /* line 89, ../_sass/_modules/_article-nav.scss */
  .article-nav-count {
    font-weight: 400;
  }
}

/**
*
* Home header
*
* Google Web Fundamentals
*
* R/GA 2014
* @author Pedro Duarte
* @author Antoine Grelard
*
**/
/* line 13, ../_sass/_modules/_home-header.scss */
.home-header {
  background: #4285f4;
  color: #ffffff;
  position: relative;
  padding-bottom: 78px;
  margin-bottom: 78px;
}
@media only screen and (min-width: 620px) {
  /* line 13, ../_sass/_modules/_home-header.scss */
  .home-header {
    padding-bottom: 104px;
  }
}
/* line 21, ../_sass/_modules/_home-header.scss */
.home-header:after {
  font-family: "icons";
  position: absolute;
  display: block;
  width: 100%;
  margin: 0 auto;
  font-size: 50px;
  bottom: -10px;
  font-weight: 500;
  color: #78cfa9;
}
@media only screen and (min-width: 620px) {
  /* line 21, ../_sass/_modules/_home-header.scss */
  .home-header:after {
    font-size: 130px;
    bottom: 0;
  }
}

/* line 41, ../_sass/_modules/_home-header.scss */
.home-header h1 {
  font-family: "Roboto Condensed", Helvetica, sans-serif;
  font-size: 68px;
  font-weight: 300;
  line-height: 1.1471em;
  /* 78px */
  padding-top: 0.3824em;
  padding-bottom: 0;
  padding-top: 52px;
}
@media only screen and (min-width: 800px) {
  /* line 41, ../_sass/_modules/_home-header.scss */
  .home-header h1 {
    font-family: "Roboto Condensed", Helvetica, sans-serif;
    font-size: 110px;
    font-weight: 300;
    line-height: 1.19em;
    /* 130px */
    padding-top: 0.2364em;
    padding-bottom: 0;
  }
}
@media only screen and (min-width: 620px) {
  /* line 41, ../_sass/_modules/_home-header.scss */
  .home-header h1 {
    padding-top: 130px;
  }
}

/* line 47, ../_sass/_modules/_home-header.scss */
.home-header p {
  font-size: 20px;
  font-weight: 300;
  line-height: 1.3000em;
  /* 26px */
  padding-top: 1.3000em;
  padding-bottom: 0;
}
@media only screen and (min-width: 800px) {
  /* line 47, ../_sass/_modules/_home-header.scss */
  .home-header p {
    font-family: "Roboto Condensed", Helvetica, sans-serif;
    font-size: 26px;
    font-weight: 300;
    line-height: 1.0000em;
    /* 26px */
    padding-top: 1.0000em;
    padding-bottom: 0;
  }
}
@media only screen and (min-width: 620px) {
  /* line 47, ../_sass/_modules/_home-header.scss */
  .home-header p {
    padding-top: 0;
  }
}

/* line 52, ../_sass/_modules/_home-header.scss */
.home-header a {
  margin-top: 65px;
}

/**
*
* Grid
*
* Google Web Fundamentals
*
* R/GA 2014
* @author Pedro Duarte
* @author Antoine Grelard
*
**/
/* line 13, ../_sass/_components/_grid.scss */
.demo {
  margin-bottom: 26px;
  margin-top: 26px;
}

/* line 19, ../_sass/_components/_grid.scss */
.demo [class*="g-"] {
  background-color: #eee;
  position: relative;
  margin-bottom: 26px;
  min-height: 156px;
}
/* line 26, ../_sass/_components/_grid.scss */
.demo [class*="g-"]:before, .demo [class*="g-"]:after {
  font-size: 13px;
  line-height: 2.0000em;
  /* 26px */
  padding-top: 2.0000em;
  padding-bottom: 0;
  display: block;
  margin: 0 10px;
}
/* line 32, ../_sass/_components/_grid.scss */
.demo [class*="g-"]:before {
  content: "HTML classes: ";
  font-weight: 700;
}
/* line 37, ../_sass/_components/_grid.scss */
.demo [class*="g-"]:after {
  content: attr(class);
  word-spacing: 15px;
}

@media only screen and (min-width: 620px) and (max-width: 799px) {
  /* line 47, ../_sass/_components/_grid.scss */
  .g-medium--1 {
    float: left;
    margin-right: 4.5%;
    width: 30.3%;
  }

  /* line 54, ../_sass/_components/_grid.scss */
  .g-medium--push-1 {
    margin-left: 34.8%;
  }

  /* line 57, ../_sass/_components/_grid.scss */
  .g-medium--pull-1 {
    margin-right: 34.8%;
  }

  /* line 47, ../_sass/_components/_grid.scss */
  .g-medium--2 {
    float: left;
    margin-right: 4.5%;
    width: 65.1%;
  }

  /* line 54, ../_sass/_components/_grid.scss */
  .g-medium--push-2 {
    margin-left: 69.6%;
  }

  /* line 57, ../_sass/_components/_grid.scss */
  .g-medium--pull-2 {
    margin-right: 69.6%;
  }

  /* line 47, ../_sass/_components/_grid.scss */
  .g-medium--3 {
    float: left;
    margin-right: 4.5%;
    width: 99.9%;
    margin-right: 0;
  }

  /* line 63, ../_sass/_components/_grid.scss */
  .g-medium--full {
    float: left;
    margin-right: 4.5%;
    margin-right: 0;
    width: 100%;
  }

  /* line 69, ../_sass/_components/_grid.scss */
  .g--third {
    float: left;
    margin-right: 4.5%;
    width: 30.3%;
  }

  /* line 75, ../_sass/_components/_grid.scss */
  .g--half,
  .g-medium--half {
    float: left;
    margin-right: 4.5%;
    width: 47.75%;
  }

  /* line 80, ../_sass/_components/_grid.scss */
  .g-medium--last {
    margin-right: 0;
  }

  /* line 82, ../_sass/_components/_grid.scss */
  .g--pull-half {
    margin-right: 52.25%;
  }
}
@media only screen and (min-width: 800px) {
  /* line 89, ../_sass/_components/_grid.scss */
  .g-wide--1 {
    float: left;
    margin-right: 3.7%;
    width: 22.2%;
  }

  /* line 96, ../_sass/_components/_grid.scss */
  .g-wide--push-1 {
    margin-left: 25.9%;
  }

  /* line 99, ../_sass/_components/_grid.scss */
  .g-wide--pull-1 {
    margin-right: 25.9%;
  }

  /* line 89, ../_sass/_components/_grid.scss */
  .g-wide--2 {
    float: left;
    margin-right: 3.7%;
    width: 48.1%;
  }

  /* line 96, ../_sass/_components/_grid.scss */
  .g-wide--push-2 {
    margin-left: 51.8%;
  }

  /* line 99, ../_sass/_components/_grid.scss */
  .g-wide--pull-2 {
    margin-right: 51.8%;
  }

  /* line 89, ../_sass/_components/_grid.scss */
  .g-wide--3 {
    float: left;
    margin-right: 3.7%;
    width: 74%;
  }

  /* line 96, ../_sass/_components/_grid.scss */
  .g-wide--push-3 {
    margin-left: 77.7%;
  }

  /* line 99, ../_sass/_components/_grid.scss */
  .g-wide--pull-3 {
    margin-right: 77.7%;
  }

  /* line 89, ../_sass/_components/_grid.scss */
  .g-wide--4 {
    float: left;
    margin-right: 3.7%;
    width: 99.9%;
    margin-right: 0;
  }

  /* line 105, ../_sass/_components/_grid.scss */
  .g-wide--last {
    margin-right: 0;
  }

  /* line 107, ../_sass/_components/_grid.scss */
  .g-wide--full {
    float: left;
    margin-right: 3.7%;
    margin-right: 0;
    width: 100%;
  }

  /* line 113, ../_sass/_components/_grid.scss */
  .g--third {
    float: left;
    margin-right: 3.7%;
    width: 30.8%;
  }

  /* line 119, ../_sass/_components/_grid.scss */
  .g--half,
  .g-wide--half {
    float: left;
    margin-right: 3.7%;
    width: 48.15%;
  }

  /* line 124, ../_sass/_components/_grid.scss */
  .g--pull-half {
    margin-right: 51.85%;
  }
}
/* line 134, ../_sass/_components/_grid.scss */
.g--last {
  margin-right: 0;
}

/* line 141, ../_sass/_components/_grid.scss */
.grid-overlay {
  display: none;
  pointer-events: none;
}
/* line 147, ../_sass/_components/_grid.scss */
.debug .grid-overlay {
  -webkit-box-sizing: content-box;
  -moz-box-sizing: content-box;
  -ms-box-sizing: content-box;
  box-sizing: content-box;
  position: relative;
  padding-left: 5%;
  padding-right: 5%;
  margin-left: auto;
  margin-right: auto;
  position: absolute;
  top: 0;
  bottom: 0;
  left: 0;
  right: 0;
  height: 100%;
  display: block;
}
@media only screen and (min-width: 620px) {
  /* line 147, ../_sass/_components/_grid.scss */
  .debug .grid-overlay {
    padding-left: 4.8%;
    padding-right: 4.8%;
    max-width: 688px;
  }
}
@media only screen and (min-width: 800px) {
  /* line 147, ../_sass/_components/_grid.scss */
  .debug .grid-overlay {
    padding-left: 4.4%;
    padding-right: 4.4%;
    max-width: 864px;
  }
}
/* line 158, ../_sass/_components/_grid.scss */
.debug .grid-overlay [class*="g-"] {
  height: 100%;
  background-color: rgba(89, 89, 89, 0.2);
}
@media only screen and (min-width: 620px) and (max-width: 799px) {
  /* line 164, ../_sass/_components/_grid.scss */
  .debug .grid-overlay .g-wide--last {
    display: none;
  }
}
@media only screen and (max-width: 619px) {
  /* line 147, ../_sass/_components/_grid.scss */
  .debug .grid-overlay {
    display: none;
  }
}

/**
*
* Typography
*
* Google Web Fundamentals
*
* R/GA 2014
* @author Pedro Duarte
* @author Antoine Grelard
*
**/
/* line 15, ../_sass/_components/_typography.scss */
h1, h2, h3, h4, h5, p {
  margin: 0;
}

/* line 21, ../_sass/_components/_typography.scss */
.small,
small {
  font-size: 13px;
  line-height: 2.0000em;
  /* 26px */
  padding-top: 2.0000em;
  padding-bottom: 0;
}

/* line 28, ../_sass/_components/_typography.scss */
.base,
p,
ul,
ol {
  font-size: 16px;
  line-height: 1.6250em;
  /* 26px */
  padding-top: 1.6250em;
  padding-bottom: 0;
}

/* line 33, ../_sass/_components/_typography.scss */
.medium,
h4 {
  font-size: 16px;
  line-height: 1.6250em;
  /* 26px */
  padding-top: 1.6250em;
  padding-bottom: 0;
}
@media only screen and (min-width: 800px) {
  /* line 33, ../_sass/_components/_typography.scss */
  .medium,
  h4 {
    font-size: 20px;
    font-weight: 300;
    line-height: 1.3000em;
    /* 26px */
    padding-top: 1.3000em;
    padding-bottom: 0;
  }
}

/* line 38, ../_sass/_components/_typography.scss */
.large,
h3 {
  font-size: 20px;
  font-weight: 300;
  line-height: 1.3000em;
  /* 26px */
  padding-top: 1.3000em;
  padding-bottom: 0;
}
@media only screen and (min-width: 800px) {
  /* line 38, ../_sass/_components/_typography.scss */
  .large,
  h3 {
    font-family: "Roboto Condensed", Helvetica, sans-serif;
    font-size: 26px;
    font-weight: 300;
    line-height: 1.0000em;
    /* 26px */
    padding-top: 1.0000em;
    padding-bottom: 0;
  }
}

/* line 42, ../_sass/_components/_typography.scss */
.xlarge,
h2 {
  font-family: "Roboto Condensed", Helvetica, sans-serif;
  font-size: 26px;
  font-weight: 300;
  line-height: 1.0000em;
  /* 26px */
  padding-top: 1.0000em;
  padding-bottom: 0;
}
@media only screen and (min-width: 800px) {
  /* line 42, ../_sass/_components/_typography.scss */
  .xlarge,
  h2 {
    font-family: "Roboto Condensed", Helvetica, sans-serif;
    font-size: 42px;
    font-weight: 300;
    line-height: 1.2381em;
    /* 52px */
    padding-top: 0.6190em;
    padding-bottom: 0;
  }
}

/* line 47, ../_sass/_components/_typography.scss */
.xxlarge,
h1 {
  font-family: "Roboto Condensed", Helvetica, sans-serif;
  font-size: 42px;
  font-weight: 300;
  line-height: 1.2381em;
  /* 52px */
  padding-top: 0.6190em;
  padding-bottom: 0;
}
@media only screen and (min-width: 800px) {
  /* line 47, ../_sass/_components/_typography.scss */
  .xxlarge,
  h1 {
    font-family: "Roboto Condensed", Helvetica, sans-serif;
    font-size: 68px;
    font-weight: 300;
    line-height: 1.1471em;
    /* 78px */
    padding-top: 0.3824em;
    padding-bottom: 0;
  }
}

/* line 51, ../_sass/_components/_typography.scss */
.huge {
  font-family: "Roboto Condensed", Helvetica, sans-serif;
  font-size: 68px;
  font-weight: 300;
  line-height: 1.1471em;
  /* 78px */
  padding-top: 0.3824em;
  padding-bottom: 0;
}
@media only screen and (min-width: 800px) {
  /* line 51, ../_sass/_components/_typography.scss */
  .huge {
    font-family: "Roboto Condensed", Helvetica, sans-serif;
    font-size: 110px;
    font-weight: 300;
    line-height: 1.19em;
    /* 130px */
    padding-top: 0.2364em;
    padding-bottom: 0;
  }
}

/* line 56, ../_sass/_components/_typography.scss */
li > p {
  padding-top: 0;
}

/**
*
* Button
*
* Google Web Fundamentals
*
* R/GA 2014
* @author Pedro Duarte
* @author Antoine Grelard
*
**/
/* line 13, ../_sass/_components/_button.scss */
.button, .button--primary, .button--secondary, .button--secondary-variation {
  display: inline-block;
  padding: 12px 32px;
  margin-bottom: 13px;
  margin-top: 13px;
  min-height: 26px;
  text-align: center;
  font-weight: 600;
  text-decoration: none;
}
/* line 25, ../_sass/_components/_button.scss */
.button:hover, .button--primary:hover, .button--secondary:hover, .button--secondary-variation:hover {
  background: #4d4d4d;
  color: #ffffff;
  border: 1px solid #4d4d4d;
  text-decoration: none;
}

/* line 44, ../_sass/_components/_button.scss */
.button--primary {
  background: #4285f4;
  color: white;
  border: 1px solid #1266f1;
}

/* line 49, ../_sass/_components/_button.scss */
.button--secondary {
  background: #fafafa;
  color: #4285f4;
  border: 1px solid #e1e1e1;
}

/* line 54, ../_sass/_components/_button.scss */
.button--secondary-variation {
  background: white;
  color: #4285f4;
  border: 1px solid #e6e6e6;
  border-color: transparent;
}

/* line 59, ../_sass/_components/_button.scss */
.styleguide__inverted-block {
  background: #e8e8e8;
  padding: 0 13px;
}

/**
*
* List
*
* Google Web Fundamentals
*
* R/GA 2014
* @author Pedro Duarte
* @author Antoine Grelard
*
**/
/* line 14, ../_sass/_components/_list.scss */
ul,
ol {
  padding-left: 0;
  list-style: none;
  margin: 0;
}
/* line 19, ../_sass/_components/_list.scss */
ul li.current,
ol li.current {
  color: #737373;
  pointer-events: none;
  cursor: default;
}
/* line 23, ../_sass/_components/_list.scss */
ul li.current a,
ol li.current a {
  color: #737373;
}
/* line 25, ../_sass/_components/_list.scss */
ul li.current a:before,
ol li.current a:before {
  content: "# 0" counter(list) !important;
}

/* line 32, ../_sass/_components/_list.scss */
ul li {
  position: relative;
  padding-left: 16px;
}
/* line 337, ../_sass/_utils.scss */
ul li:before {
  content: "#";
  font-family: "Roboto Condensed", Helvetica, sans-serif;
  display: block;
  font-weight: 400;
  position: absolute;
  top: 0;
  left: 0;
  line-height: 26px;
}

/* line 38, ../_sass/_components/_list.scss */
ol {
  counter-reset: list;
}
/* line 40, ../_sass/_components/_list.scss */
ol > li {
  position: relative;
  padding-left: 39px;
}
/* line 358, ../_sass/_utils.scss */
ol > li:before {
  counter-increment: list;
  content: "#0" counter(list);
  color: inherit;
  font-weight: 600;
  display: inline-block;
  position: absolute;
  top: 0;
  left: 0;
}

/* line 47, ../_sass/_components/_list.scss */
ul ol {
  padding-top: 0;
}

/* line 51, ../_sass/_components/_list.scss */
ol ul {
  padding-top: 0;
}

/* line 337, ../_sass/_utils.scss */
.list__item:before {
  content: ">";
  font-family: "Roboto Condensed", Helvetica, sans-serif;
  display: block;
  font-weight: 400;
  position: absolute;
  top: 0;
  left: 0;
  line-height: 26px;
}

/*==========  LIST LINKS  ==========*/
/* line 63, ../_sass/_components/_list.scss */
ul.list--links li:before {
  display: none;
}
/* line 66, ../_sass/_components/_list.scss */
ul.list--links a {
  font-weight: 400;
  font-family: "Roboto Condensed", Helvetica, sans-serif;
  line-height: 1;
}
/* line 337, ../_sass/_utils.scss */
ul.list--links a:before {
  font-family: "icons";
  display: block;
  font-weight: 400;
  position: absolute;
  top: 0;
  left: 0;
  line-height: 26px;
}

/* line 76, ../_sass/_components/_list.scss */
ol.list--links li:before {
  display: none;
}
/* line 80, ../_sass/_components/_list.scss */
ol.list--links li a {
  display: block;
}
/* line 358, ../_sass/_utils.scss */
ol.list--links li a:before {
  counter-increment: list;
  content: "#0" counter(list);
  color: inherit;
  font-weight: 600;
  display: inline-block;
  position: absolute;
  top: 0;
  left: 0;
}

/* line 90, ../_sass/_components/_list.scss */
ol.list--variant li a:before {
  content: "> 0" counter(list);
}

/*==========  CENTERED LIST  ==========*/
/* line 98, ../_sass/_components/_list.scss */
.centered-list {
  text-align: center;
}
<<<<<<< HEAD

/*==========  FEATURED LIST  ==========*/
/* line 104, ../_sass/_components/_list.scss */
=======
/* line 101, ../_sass/_components/_list.scss */
.centered-list p {
  padding-bottom: 26px;
}
@media only screen and (min-width: 620px) {
  /* line 101, ../_sass/_components/_list.scss */
  .centered-list p {
    padding-bottom: 0;
  }
}

/*==========  FEATURED LIST  ==========*/
/* line 110, ../_sass/_components/_list.scss */
>>>>>>> develop
.featured-list {
  padding-top: 78px;
  padding-bottom: 78px;
}

<<<<<<< HEAD
/* line 109, ../_sass/_components/_list.scss */
=======
/* line 115, ../_sass/_components/_list.scss */
>>>>>>> develop
.featured-list__item {
  background: #ffffff;
  padding-left: 0;
  padding-top: 26px;
  padding-bottom: 26px;
  margin-top: 26px;
}
@media only screen and (min-width: 620px) {
<<<<<<< HEAD
  /* line 109, ../_sass/_components/_list.scss */
=======
  /* line 115, ../_sass/_components/_list.scss */
>>>>>>> develop
  .featured-list__item {
    min-height: 338px;
    padding: 52px 32px;
  }
}
<<<<<<< HEAD
/* line 122, ../_sass/_components/_list.scss */
.featured-list__item:first-child {
  margin-top: 0;
}
/* line 126, ../_sass/_components/_list.scss */
=======
/* line 128, ../_sass/_components/_list.scss */
.featured-list__item:first-child {
  margin-top: 0;
}
/* line 132, ../_sass/_components/_list.scss */
>>>>>>> develop
.featured-list__item p {
  margin-bottom: 26px;
}

<<<<<<< HEAD
/* line 131, ../_sass/_components/_list.scss */
=======
/* line 137, ../_sass/_components/_list.scss */
>>>>>>> develop
.featured-list__img-wrapper {
  display: none;
  position: relative;
  padding-top: 26px;
  margin: 0 -5%;
}
@media only screen and (min-width: 620px) {
<<<<<<< HEAD
  /* line 131, ../_sass/_components/_list.scss */
=======
  /* line 137, ../_sass/_components/_list.scss */
>>>>>>> develop
  .featured-list__img-wrapper {
    display: block;
    padding-top: 0;
    margin: 0;
  }
}

@media only screen and (min-width: 620px) {
<<<<<<< HEAD
  /* line 144, ../_sass/_components/_list.scss */
=======
  /* line 150, ../_sass/_components/_list.scss */
>>>>>>> develop
  .featured-list__img {
    padding-top: 60.8%;
    padding-bottom: 0;
    height: 0;
    overflow: hidden;
    position: absolute;
    width: 100%;
  }
}
<<<<<<< HEAD
/* line 155, ../_sass/_components/_list.scss */
=======
/* line 161, ../_sass/_components/_list.scss */
>>>>>>> develop
.featured-list__img img {
  display: block;
  margin: 0 auto;
  max-width: 100%;
}
@media only screen and (min-width: 620px) {
<<<<<<< HEAD
  /* line 155, ../_sass/_components/_list.scss */
=======
  /* line 161, ../_sass/_components/_list.scss */
>>>>>>> develop
  .featured-list__img img {
    margin: 0;
    position: absolute;
    top: 0;
    height: 100%;
    width: 100%;
    left: 0;
  }
}

/*==========  RELATED GUIDES LIST  ==========*/
/* line 172, ../_sass/_components/_list.scss */
.related-guides-list {
  font-family: "Roboto Condensed", Helvetica, sans-serif;
  padding-top: 26px;
}
@media only screen and (min-width: 620px) {
  /* line 172, ../_sass/_components/_list.scss */
  .related-guides-list {
    padding-top: 0;
  }
}
/* line 177, ../_sass/_components/_list.scss */
.related-guides-list p {
  padding-top: 0;
}
/* line 181, ../_sass/_components/_list.scss */
.related-guides-list .tag {
  padding-top: 0;
}
/* line 185, ../_sass/_components/_list.scss */
.related-guides-list li {
  padding-top: 26px;
  padding-bottom: 25px;
}
@media only screen and (min-width: 620px) {
  /* line 185, ../_sass/_components/_list.scss */
  .related-guides-list li {
    padding-top: 0;
    padding-bottom: 0;
  }
}

/*==========  LIST RESET  ==========*/
/* line 199, ../_sass/_components/_list.scss */
.list--reset li {
  padding-left: 0;
}
/* line 204, ../_sass/_components/_list.scss */
.list--reset.list--links a:before, .list--reset li:before {
  display: none !important;
}

/**
*
* Link
*
* Google Web Fundamentals
*
* R/GA 2014
* @author Pedro Duarte
* @author Antoine Grelard
*
**/
/* line 13, ../_sass/_components/_link.scss */
a {
  color: #4285f4;
  text-decoration: none;
}

/* line 18, ../_sass/_components/_link.scss */
a:hover {
  text-decoration: underline;
}

/* line 22, ../_sass/_components/_link.scss */
.cta--primary {
  color: #4285f4;
  font-weight: 600;
  display: inline-block;
}
/* line 376, ../_sass/_utils.scss */
.cta--primary:hover {
  color: #404040;
}
/* line 381, ../_sass/_utils.scss */
.cta--primary:before {
  display: inline-block;
  padding-right: 16px;
  font-family: "icons";
  line-height: 26px;
  vertical-align: top;
  font-size: 13px;
}

/* line 26, ../_sass/_components/_link.scss */
.cta--secondary {
  color: #4285f4;
  font-weight: 600;
  display: inline-block;
}
/* line 376, ../_sass/_utils.scss */
.cta--secondary:hover {
  color: #404040;
}

/**
*
* Table
*
* Google Web Fundamentals
*
* R/GA 2014
* @author Pedro Duarte
* @author Antoine Grelard
*
**/
/* line 13, ../_sass/_components/_table.scss */
table {
  margin-top: 26px;
  width: 100%;
}
/* line 17, ../_sass/_components/_table.scss */
table thead {
  background: #4285f4;
  color: #ffffff;
}
/* line 22, ../_sass/_components/_table.scss */
table th {
  text-align: center;
  display: none;
  font-family: "Roboto Condensed", Helvetica, sans-serif;
  font-size: 16px;
  line-height: 1.6250em;
  /* 26px */
  padding-top: 1.6250em;
  padding-bottom: 0;
}
@media only screen and (min-width: 800px) {
  /* line 22, ../_sass/_components/_table.scss */
  table th {
    font-size: 20px;
    font-weight: 300;
    line-height: 1.3000em;
    /* 26px */
    padding-top: 1.3000em;
    padding-bottom: 0;
  }
}
@media only screen and (min-width: 620px) {
  /* line 29, ../_sass/_components/_table.scss */
  table tr {
    border-bottom: 1px solid #ffffff;
  }
}
/* line 35, ../_sass/_components/_table.scss */
table tbody {
  background: #f0f0f0;
}
/* line 39, ../_sass/_components/_table.scss */
table td {
  display: block;
  padding-top: 13px;
  padding-bottom: 13px;
}
/* line 45, ../_sass/_components/_table.scss */
table td:before {
  content: attr(data-th) " :";
  display: inline-block;
  color: #ffffff;
  background: #4285f4;
  border-right: 2px solid #ffffff;
  position: absolute;
  top: 0;
  left: 0;
  bottom: 0;
  width: 100px;
  max-height: 100%;
  font-family: "Roboto Condensed", Helvetica, sans-serif;
  font-size: 16px;
  font-weight: 400;
  padding-left: 13px;
  padding-top: 13px;
}
@media only screen and (min-width: 620px) {
  /* line 45, ../_sass/_components/_table.scss */
  table td:before {
    display: none;
  }
}
/* line 70, ../_sass/_components/_table.scss */
table th,
table td {
  position: relative;
  padding-left: 140px;
}
@media only screen and (min-width: 620px) {
  /* line 70, ../_sass/_components/_table.scss */
  table th,
  table td {
    display: table-cell;
  }
}
@media only screen and (min-width: 620px) {
  /* line 79, ../_sass/_components/_table.scss */
  table th {
    padding: 26px;
    padding-top: 13px;
    padding-bottom: 12px;
  }
}
@media only screen and (min-width: 620px) {
  /* line 87, ../_sass/_components/_table.scss */
  table td {
    padding: 26px;
    padding-bottom: 25px;
  }
}

/* line 95, ../_sass/_components/_table.scss */
td:last-child:after {
  content: "";
  display: block;
  background: #ffffff;
  height: 1px;
  left: 0;
  position: absolute;
  bottom: 0;
  width: 100%;
}
@media only screen and (min-width: 620px) {
  /* line 95, ../_sass/_components/_table.scss */
  td:last-child:after {
    display: none;
  }
}

/* line 110, ../_sass/_components/_table.scss */
.table--2 col {
  width: 344px;
}
@media only screen and (min-width: 800px) {
  /* line 110, ../_sass/_components/_table.scss */
  .table--2 col {
    width: 432px;
  }
}
@media only screen and (min-width: 620px) {
  /* line 120, ../_sass/_components/_table.scss */
  .table--2 th:first-child,
  .table--2 td:first-child {
    border-right: 2px solid #ffffff;
  }
}

/* line 128, ../_sass/_components/_table.scss */
.table--3 col {
  width: 229.33333px;
}
@media only screen and (min-width: 800px) {
  /* line 128, ../_sass/_components/_table.scss */
  .table--3 col {
    width: 288px;
  }
}
@media only screen and (min-width: 620px) {
  /* line 138, ../_sass/_components/_table.scss */
  .table--3 th:nth-child(2),
  .table--3 td:nth-child(2) {
    border-left: 2px solid #ffffff;
    border-right: 2px solid #ffffff;
  }
}

/* line 147, ../_sass/_components/_table.scss */
.table--4 col {
  width: 172px;
}
@media only screen and (min-width: 800px) {
  /* line 147, ../_sass/_components/_table.scss */
  .table--4 col {
    width: 216px;
  }
}
@media only screen and (min-width: 620px) {
  /* line 158, ../_sass/_components/_table.scss */
  .table--4 th:nth-child(2), .table--4 th:nth-child(3),
  .table--4 td:nth-child(2),
  .table--4 td:nth-child(3) {
    border-left: 2px solid #ffffff;
    border-right: 2px solid #ffffff;
  }
}

/**
*
* Breadcrumb
*
* Google Web Fundamentals
*
* R/GA 2014
* @author Pedro Duarte
* @author Antoine Grelard
*
**/
/* line 13, ../_sass/_components/_breadcrumb.scss */
.breadcrumbs {
  display: none;
  position: relative;
  z-index: 1;
}
@media only screen and (min-width: 620px) {
  /* line 13, ../_sass/_components/_breadcrumb.scss */
  .breadcrumbs {
    display: block;
  }
}

/* line 23, ../_sass/_components/_breadcrumb.scss */
.breadcrumbs p {
  font-size: 13px;
  line-height: 2.0000em;
  /* 26px */
  padding-top: 2.0000em;
  padding-bottom: 0;
}

/* line 27, ../_sass/_components/_breadcrumb.scss */
.breadcrumbs__link {
  font-size: 13px;
  line-height: 2.0000em;
  /* 26px */
  padding-top: 2.0000em;
  padding-bottom: 0;
  color: black;
  font-weight: 500;
}

/**
*
* subsection__title
*
* Google Web Fundamentals
*
* R/GA 2014
* @author Pedro Duarte
* @author Antoine Grelard
*
**/
/* line 13, ../_sass/_components/_subsection-title.scss */
.subsection-title {
  color: #404040;
  margin-top: 52px;
}

/* line 18, ../_sass/_components/_subsection-title.scss */
.subsection-number {
  font-size: 16px;
  line-height: 1.6250em;
  /* 26px */
  padding-top: 1.6250em;
  padding-bottom: 0;
  padding-top: 0;
  display: block;
}

/**
*
* Articles list
*
* Google Web Fundamentals
*
* R/GA 2014
* @author Pedro Duarte
* @author Antoine Grelard
*
**/
/* line 13, ../_sass/_components/_articles-list.scss */
.articles-list__item {
  padding-bottom: 52px;
  padding-left: 0;
}
/* line 16, ../_sass/_components/_articles-list.scss */
.articles-list__item:last-child {
  padding-bottom: 51px;
}
/* line 19, ../_sass/_components/_articles-list.scss */
.articles-list__item:before {
  content: "";
  display: block;
  width: 40%;
  height: 1px;
  box-shadow: inset 0 1px 0 0 #e0e0e0;
  margin-right: 0;
  margin-left: 30%;
  padding-bottom: 26px;
}
@media only screen and (min-width: 620px) {
  /* line 19, ../_sass/_components/_articles-list.scss */
  .articles-list__item:before {
    padding-top: 26px;
  }
}
/* line 35, ../_sass/_components/_articles-list.scss */
.articles-list__item h3 a:hover {
  text-decoration: none;
}
/* line 40, ../_sass/_components/_articles-list.scss */
.articles-list__item p {
  margin-top: 26px;
  margin-bottom: 26px;
}
/* line 45, ../_sass/_components/_articles-list.scss */
.articles-list__item:first-child {
  padding-top: 0;
}
@media only screen and (min-width: 620px) {
  /* line 45, ../_sass/_components/_articles-list.scss */
  .articles-list__item:first-child {
    padding-top: 26px;
  }
}
/* line 52, ../_sass/_components/_articles-list.scss */
.articles-list__item:first-child:before {
  display: none;
}

/**
*
* Guides List
*
* Google Web Fundamentals
*
* R/GA 2014
* @author Pedro Duarte
* @author Antoine Grelard
*
**/
/* line 14, ../_sass/_components/_guides-list.scss */
.guides-list {
  overflow: hidden;
}
@media only screen and (min-width: 620px) {
  /* line 14, ../_sass/_components/_guides-list.scss */
  .guides-list {
    display: -webkit-box;
    display: -moz-box;
    display: -ms-flexbox;
    display: -webkit-flex;
    display: flex;
    -webkit-justify-content: space-between;
    justify-content: space-between;
    -webkit-flex-wrap: wrap;
    flex-wrap: wrap;
  }
}

/* line 26, ../_sass/_components/_guides-list.scss */
.guides-list__item {
  padding: 0;
  background: #ffffff;
  margin-top: 26px;
  margin-bottom: 0;
}
@media only screen and (min-width: 620px) {
  /* line 26, ../_sass/_components/_guides-list.scss */
  .guides-list__item {
    display: flex;
    -webkit-justify-content: center;
    justify-content: center;
    -webkit-flex-wrap: wrap;
    flex-wrap: wrap;
  }
}
/* line 40, ../_sass/_components/_guides-list.scss */
.guides-list__item h3 {
  margin: 0 32px;
}
/* line 44, ../_sass/_components/_guides-list.scss */
.guides-list__item p {
  margin: 26px 32px 0;
}
/* line 48, ../_sass/_components/_guides-list.scss */
.guides-list__item ol {
  margin: 26px 0 0;
  padding: 52px 0 52px;
  background: #ebebeb;
}
@media only screen and (min-width: 620px) {
  /* line 48, ../_sass/_components/_guides-list.scss */
  .guides-list__item ol {
    width: 100%;
    -webkit-align-self: flex-end;
    align-self: flex-end;
  }
}
/* line 60, ../_sass/_components/_guides-list.scss */
.guides-list__item:before {
  display: none;
}

<<<<<<< HEAD
=======
/**
*
* Icon Circle
*
* Google Web Fundamentals
*
* R/GA 2014
* @author Pedro Duarte
* @author Antoine Grelard
*
**/
/* line 14, ../_sass/_components/_icon-circle.scss */
.icon-circle,
.icon-circle--large {
  height: 0;
  width: 0;
  padding: 22px;
  background: #737373;
  display: block;
  position: relative;
  border-radius: 100%;
  font-size: 26px;
}
/* line 24, ../_sass/_components/_icon-circle.scss */
.icon-circle i,
.icon-circle--large i {
  position: absolute;
  line-height: 1px;
  top: 50%;
  width: 100%;
  left: 0;
  text-align: center;
  color: #ffffff;
}

/* line 35, ../_sass/_components/_icon-circle.scss */
.icon-circle--large {
  padding: 39px;
  font-size: 42px;
}

>>>>>>> 28cf608bbfc6aefc034697284534e49f31090a87
/**
*
* Themed styles
*
* Google Web Essentials
*
* R/GA 2014
* @author Pedro Duarte
* @author Antoine Grelard
*
**/
/* line 15, ../_sass/_themed.scss */
.theme--multi-device-layouts .themed {
  color: #297ea9;
}
/* line 17, ../_sass/_themed.scss */
.theme--introduction-to-media .themed {
  color: #cf423a;
}
/* line 19, ../_sass/_themed.scss */
.theme--user-input .themed {
  color: #2c8566;
}
/* line 21, ../_sass/_themed.scss */
.theme--performance .themed {
  color: #7b5294;
}

/* line 32, ../_sass/_themed.scss */
.article--multi-device-layouts .article-container h1, .article--multi-device-layouts
.article-container h2 {
  color: #297ea9;
}
/* line 34, ../_sass/_themed.scss */
.article--introduction-to-media .article-container h1, .article--introduction-to-media
.article-container h2 {
  color: #cf423a;
}
/* line 36, ../_sass/_themed.scss */
.article--user-input .article-container h1, .article--user-input
.article-container h2 {
  color: #2c8566;
}
/* line 38, ../_sass/_themed.scss */
.article--performance .article-container h1, .article--performance
.article-container h2 {
  color: #7b5294;
}

/* line 46, ../_sass/_themed.scss */
.nav-theme--multi-device-layouts .themed {
  color: #297ea9;
}
/* line 48, ../_sass/_themed.scss */
.nav-theme--introduction-to-media .themed {
  color: #cf423a;
}
/* line 50, ../_sass/_themed.scss */
.nav-theme--user-input .themed {
  color: #2c8566;
}
/* line 52, ../_sass/_themed.scss */
.nav-theme--performance .themed {
  color: #7b5294;
}

/* line 57, ../_sass/_themed.scss */
.theme--multi-device-layouts .themed--background {
  background-color: #297ea9;
}
/* line 59, ../_sass/_themed.scss */
.theme--introduction-to-media .themed--background {
  background-color: #cf423a;
}
/* line 61, ../_sass/_themed.scss */
.theme--user-input .themed--background {
  background-color: #2c8566;
}
/* line 63, ../_sass/_themed.scss */
.theme--performance .themed--background {
  background-color: #7b5294;
}

/**
*
* Styleguide
*
* Google Web Fundamentals
*
* R/GA 2014
* @author Pedro Duarte
* @author Antoine Grelard
*
**/
/* line 15, ../_sass/_pages/_styleguide.scss */
.page--styleguide .styleguide__module-title {
  margin-bottom: 26px;
}
/* line 19, ../_sass/_pages/_styleguide.scss */
.page--styleguide section {
  margin-bottom: 52px;
  border-bottom: 1px solid #ccc;
  padding-bottom: 77px;
}
/* line 26, ../_sass/_pages/_styleguide.scss */
.page--styleguide .styleguide__color-list {
  text-align: center;
}
/* line 29, ../_sass/_pages/_styleguide.scss */
.page--styleguide .styleguide__color-list li {
  border-bottom: 52px solid;
  margin-bottom: 26px;
  position: relative;
}
/* line 36, ../_sass/_pages/_styleguide.scss */
.page--styleguide .styleguide__breadcrumb .breadcrumbs {
  display: block;
}

/**
*
* Helper
*
* Google Web Fundamentals
*
* R/GA 2014
* @author Pedro Duarte
* @author Antoine Grelard
*
**/
/* line 16, ../_sass/_helper.scss */
.clear:before, .clear:after {
  content: "";
  display: table;
}
/* line 20, ../_sass/_helper.scss */
.clear:after {
  clear: both;
}

/*==========  COLORS  ==========*/
/* line 28, ../_sass/_helper.scss */
.color--blue {
  color: #4285f4;
}

/* line 29, ../_sass/_helper.scss */
.color--red {
  color: #cb4437;
}

/* line 30, ../_sass/_helper.scss */
.color--green {
  color: #0f9d58;
}

/* line 31, ../_sass/_helper.scss */
.color--yellow {
  color: #f4b400;
}

/* line 32, ../_sass/_helper.scss */
.color--blue-secondary {
  color: #d3e2fc;
}

/* line 33, ../_sass/_helper.scss */
.color--red-secondary {
  color: #ebb6b0;
}

/* line 34, ../_sass/_helper.scss */
.color--green-secondary {
  color: #56efa5;
}

/* line 35, ../_sass/_helper.scss */
.color--yellow-secondary {
  color: #ffd45b;
}

/* line 37, ../_sass/_helper.scss */
.color--gray-background {
  color: #f0f0f0;
}

/* line 38, ../_sass/_helper.scss */
.color--gray-keyline {
  color: #e0e0e0;
}

/* line 39, ../_sass/_helper.scss */
.color--gray {
  color: #737373;
}

/* line 40, ../_sass/_helper.scss */
.color--gray-dark {
  color: #404040;
}

/* line 42, ../_sass/_helper.scss */
.color--text {
  color: #404040;
}

/* line 43, ../_sass/_helper.scss */
.color--highlight {
  color: #4285f4;
}

/* line 44, ../_sass/_helper.scss */
.color--warning {
  color: #f4b400;
}

/* line 45, ../_sass/_helper.scss */
.color--danger {
  color: #cb4437;
}

/* line 46, ../_sass/_helper.scss */
.color--muted {
  color: #737373;
}

/* line 48, ../_sass/_helper.scss */
.color--remember {
  color: #09829a;
}

/* line 49, ../_sass/_helper.scss */
.color--learning {
  color: #da2e75;
}

/* line 51, ../_sass/_helper.scss */
.color--layouts {
  color: #297ea9;
}

/* line 52, ../_sass/_helper.scss */
.color--user {
  color: #2c8566;
}

/* line 53, ../_sass/_helper.scss */
.color--media {
  color: #cf423a;
}

/* line 54, ../_sass/_helper.scss */
.color--performance {
  color: #7b5294;
}

/* line 55, ../_sass/_helper.scss */
.color--layouts-secondary {
  color: #89c4e2;
}

/* line 56, ../_sass/_helper.scss */
.color--user-secondary {
  color: #78d2b3;
}

/* line 57, ../_sass/_helper.scss */
.color--media-secondary {
  color: #edb8b5;
}

/* line 58, ../_sass/_helper.scss */
.color--performance-secondary {
  color: #c4add2;
}

/*==========  TEXT DIVIDER  ==========*/
/* line 64, ../_sass/_helper.scss */
.text-divider {
  position: relative;
  margin-bottom: 26px;
}
/* line 68, ../_sass/_helper.scss */
.text-divider:after {
  content: "";
  display: block;
  position: absolute;
  width: 40%;
  height: 1px;
  box-shadow: 0 1px 0 0 #e0e0e0;
  left: 30%;
  bottom: -13px;
}
/* line 79, ../_sass/_helper.scss */
.text-divider.xlarge {
  margin-bottom: 52px;
}
/* line 82, ../_sass/_helper.scss */
.text-divider.xlarge:after {
  bottom: -26px;
}
/* line 87, ../_sass/_helper.scss */
.text-divider.xxlarge {
  margin-bottom: 78px;
}
/* line 90, ../_sass/_helper.scss */
.text-divider.xxlarge:after {
  bottom: -39px;
}
/* line 95, ../_sass/_helper.scss */
.text-divider.huge {
  margin-bottom: 78px;
}
/* line 98, ../_sass/_helper.scss */
.text-divider.huge:after {
  bottom: -39px;
}

/*==========  GENERIC  ==========*/
/* line 106, ../_sass/_helper.scss */
.centered {
  text-align: center;
}

/*==========  TAG  ==========*/
/* line 112, ../_sass/_helper.scss */
.tag {
  font-size: 13px;
  line-height: 2.0000em;
  /* 26px */
  padding-top: 2.0000em;
  padding-bottom: 0;
  font-family: "Roboto Condensed", Helvetica, sans-serif;
  text-transform: uppercase;
  font-weight: 700;
  display: inline-block;
}
/* line 119, ../_sass/_helper.scss */
.tag:before {
  content: "# ";
  display: inline-block;
}<|MERGE_RESOLUTION|>--- conflicted
+++ resolved
@@ -1,4 +1,3 @@
-@charset "UTF-8";
 /**
 *
 * Main Stylesheet
@@ -817,24 +816,16 @@
 .main-nav__item:first-child ~ .main-nav__item {
   padding-top: 0;
 }
-<<<<<<< HEAD
-/* line 77, ../_sass/_modules/_main-navigation.scss */
+/* line 75, ../_sass/_modules/_main-navigation.scss */
 .main-nav__item:first-child a {
   font-weight: 400;
 }
-/* line 82, ../_sass/_modules/_main-navigation.scss */
-=======
-/* line 76, ../_sass/_modules/_main-navigation.scss */
->>>>>>> 4fc23fd7
+/* line 80, ../_sass/_modules/_main-navigation.scss */
 .main-nav__item:before {
   display: none;
 }
 
-<<<<<<< HEAD
-/* line 87, ../_sass/_modules/_main-navigation.scss */
-=======
-/* line 81, ../_sass/_modules/_main-navigation.scss */
->>>>>>> 4fc23fd7
+/* line 85, ../_sass/_modules/_main-navigation.scss */
 .main-nav__link {
   color: #404040;
   font-family: "Roboto Condensed", Helvetica, sans-serif;
@@ -850,11 +841,7 @@
   padding-bottom: 12px;
 }
 @media only screen and (min-width: 800px) {
-<<<<<<< HEAD
-  /* line 87, ../_sass/_modules/_main-navigation.scss */
-=======
-  /* line 81, ../_sass/_modules/_main-navigation.scss */
->>>>>>> 4fc23fd7
+  /* line 85, ../_sass/_modules/_main-navigation.scss */
   .main-nav__link {
     font-family: "Roboto Condensed", Helvetica, sans-serif;
     font-size: 26px;
@@ -865,16 +852,12 @@
     padding-bottom: 0;
   }
 }
-/* line 92, ../_sass/_modules/_main-navigation.scss */
+/* line 96, ../_sass/_modules/_main-navigation.scss */
 .main-nav__link:hover {
   text-decoration: none;
 }
 @media only screen and (max-width: 619px) {
-<<<<<<< HEAD
-  /* line 87, ../_sass/_modules/_main-navigation.scss */
-=======
-  /* line 81, ../_sass/_modules/_main-navigation.scss */
->>>>>>> 4fc23fd7
+  /* line 85, ../_sass/_modules/_main-navigation.scss */
   .main-nav__link {
     -webkit-box-sizing: content-box;
     -moz-box-sizing: content-box;
@@ -888,11 +871,7 @@
   }
 }
 @media only screen and (max-width: 619px) and (min-width: 620px) {
-<<<<<<< HEAD
-  /* line 87, ../_sass/_modules/_main-navigation.scss */
-=======
-  /* line 81, ../_sass/_modules/_main-navigation.scss */
->>>>>>> 4fc23fd7
+  /* line 85, ../_sass/_modules/_main-navigation.scss */
   .main-nav__link {
     padding-left: 4.8%;
     padding-right: 4.8%;
@@ -900,11 +879,7 @@
   }
 }
 @media only screen and (max-width: 619px) and (min-width: 800px) {
-<<<<<<< HEAD
-  /* line 87, ../_sass/_modules/_main-navigation.scss */
-=======
-  /* line 81, ../_sass/_modules/_main-navigation.scss */
->>>>>>> 4fc23fd7
+  /* line 85, ../_sass/_modules/_main-navigation.scss */
   .main-nav__link {
     padding-left: 4.4%;
     padding-right: 4.4%;
@@ -912,11 +887,7 @@
   }
 }
 @media only screen and (min-width: 620px) {
-<<<<<<< HEAD
-  /* line 87, ../_sass/_modules/_main-navigation.scss */
-=======
-  /* line 81, ../_sass/_modules/_main-navigation.scss */
->>>>>>> 4fc23fd7
+  /* line 85, ../_sass/_modules/_main-navigation.scss */
   .main-nav__link {
     margin-bottom: 0;
     color: #ffffff;
@@ -928,25 +899,21 @@
     padding: 26px 13px 26px;
     font-weight: 400;
   }
-  /* line 107, ../_sass/_modules/_main-navigation.scss */
+  /* line 111, ../_sass/_modules/_main-navigation.scss */
   .main-nav__item--home .main-nav__link {
     padding-left: 0;
   }
-  /* line 111, ../_sass/_modules/_main-navigation.scss */
+  /* line 115, ../_sass/_modules/_main-navigation.scss */
   .main-nav__link:hover {
     color: #ffd45b;
   }
-  /* line 116, ../_sass/_modules/_main-navigation.scss */
+  /* line 120, ../_sass/_modules/_main-navigation.scss */
   .subnav-is-opened > .main-nav__link {
     color: #f4b400;
   }
 }
 @media only screen and (min-width: 620px) and (min-width: 800px) {
-<<<<<<< HEAD
-  /* line 87, ../_sass/_modules/_main-navigation.scss */
-=======
-  /* line 81, ../_sass/_modules/_main-navigation.scss */
->>>>>>> 4fc23fd7
+  /* line 85, ../_sass/_modules/_main-navigation.scss */
   .main-nav__link {
     font-size: 20px;
     font-weight: 300;
@@ -957,54 +924,29 @@
   }
 }
 @media only screen and (min-width: 800px) {
-<<<<<<< HEAD
-  /* line 87, ../_sass/_modules/_main-navigation.scss */
-=======
-  /* line 81, ../_sass/_modules/_main-navigation.scss */
->>>>>>> 4fc23fd7
+  /* line 85, ../_sass/_modules/_main-navigation.scss */
   .main-nav__link {
     padding-bottom: 26px;
   }
 }
-<<<<<<< HEAD
-/* line 113, ../_sass/_modules/_main-navigation.scss */
-.main-nav__link:hover {
-  text-decoration: none;
-}
-
-/* line 118, ../_sass/_modules/_main-navigation.scss */
-=======
-
-/* line 127, ../_sass/_modules/_main-navigation.scss */
->>>>>>> 4fc23fd7
+
+/* line 131, ../_sass/_modules/_main-navigation.scss */
 .main-nav__list--child {
   padding-top: 0;
 }
 
-<<<<<<< HEAD
-/* line 122, ../_sass/_modules/_main-navigation.scss */
-=======
-/* line 131, ../_sass/_modules/_main-navigation.scss */
->>>>>>> 4fc23fd7
+/* line 135, ../_sass/_modules/_main-navigation.scss */
 .main-nav__item--child {
   padding-top: 0;
   position: static;
   padding-left: 0;
 }
-<<<<<<< HEAD
-/* line 127, ../_sass/_modules/_main-navigation.scss */
-=======
-/* line 136, ../_sass/_modules/_main-navigation.scss */
->>>>>>> 4fc23fd7
+/* line 140, ../_sass/_modules/_main-navigation.scss */
 .main-nav__item--child:before {
   display: none;
 }
 
-<<<<<<< HEAD
-/* line 132, ../_sass/_modules/_main-navigation.scss */
-=======
-/* line 141, ../_sass/_modules/_main-navigation.scss */
->>>>>>> 4fc23fd7
+/* line 145, ../_sass/_modules/_main-navigation.scss */
 .main-nav__link--child {
   background: #ffffff;
   font-size: 16px;
@@ -1018,30 +960,18 @@
   border-bottom: 1px solid #e0e0e0;
 }
 @media only screen and (max-width: 619px) {
-<<<<<<< HEAD
-  /* line 132, ../_sass/_modules/_main-navigation.scss */
-=======
-  /* line 141, ../_sass/_modules/_main-navigation.scss */
->>>>>>> 4fc23fd7
+  /* line 145, ../_sass/_modules/_main-navigation.scss */
   .main-nav__link--child {
     padding-left: 10%;
   }
 }
 @media only screen and (min-width: 620px) {
-<<<<<<< HEAD
-  /* line 132, ../_sass/_modules/_main-navigation.scss */
-=======
-  /* line 141, ../_sass/_modules/_main-navigation.scss */
->>>>>>> 4fc23fd7
+  /* line 145, ../_sass/_modules/_main-navigation.scss */
   .main-nav__link--child {
     color: #404040;
     border-bottom-color: transparent;
   }
-<<<<<<< HEAD
-  /* line 149, ../_sass/_modules/_main-navigation.scss */
-=======
-  /* line 158, ../_sass/_modules/_main-navigation.scss */
->>>>>>> 4fc23fd7
+  /* line 162, ../_sass/_modules/_main-navigation.scss */
   .main-nav__list--child .main-nav__link--child {
     font-size: 20px;
     font-weight: 300;
@@ -1052,11 +982,7 @@
   }
 }
 @media only screen and (min-width: 620px) and (min-width: 800px) {
-<<<<<<< HEAD
-  /* line 149, ../_sass/_modules/_main-navigation.scss */
-=======
-  /* line 158, ../_sass/_modules/_main-navigation.scss */
->>>>>>> 4fc23fd7
+  /* line 162, ../_sass/_modules/_main-navigation.scss */
   .main-nav__list--child .main-nav__link--child {
     font-family: "Roboto Condensed", Helvetica, sans-serif;
     font-size: 26px;
@@ -1068,20 +994,12 @@
   }
 }
 
-<<<<<<< HEAD
-/* line 156, ../_sass/_modules/_main-navigation.scss */
-=======
-/* line 165, ../_sass/_modules/_main-navigation.scss */
->>>>>>> 4fc23fd7
+/* line 169, ../_sass/_modules/_main-navigation.scss */
 .main-nav__secondary-nav {
   display: none;
 }
 @media only screen and (min-width: 620px) {
-<<<<<<< HEAD
-  /* line 156, ../_sass/_modules/_main-navigation.scss */
-=======
-  /* line 165, ../_sass/_modules/_main-navigation.scss */
->>>>>>> 4fc23fd7
+  /* line 169, ../_sass/_modules/_main-navigation.scss */
   .main-nav__secondary-nav {
     background-color: #ffffff;
     position: absolute;
@@ -1092,21 +1010,13 @@
     color: #404040;
   }
 }
-<<<<<<< HEAD
-/* line 170, ../_sass/_modules/_main-navigation.scss */
-=======
-/* line 179, ../_sass/_modules/_main-navigation.scss */
->>>>>>> 4fc23fd7
+/* line 183, ../_sass/_modules/_main-navigation.scss */
 .subnav-is-opened .main-nav__secondary-nav {
   display: block;
 }
 
 @media only screen and (min-width: 620px) {
-<<<<<<< HEAD
-  /* line 176, ../_sass/_modules/_main-navigation.scss */
-=======
-  /* line 185, ../_sass/_modules/_main-navigation.scss */
->>>>>>> 4fc23fd7
+  /* line 189, ../_sass/_modules/_main-navigation.scss */
   .main-nav__secondary-content {
     -webkit-box-sizing: content-box;
     -moz-box-sizing: content-box;
@@ -1121,11 +1031,7 @@
   }
 }
 @media only screen and (min-width: 620px) and (min-width: 620px) {
-<<<<<<< HEAD
-  /* line 176, ../_sass/_modules/_main-navigation.scss */
-=======
-  /* line 185, ../_sass/_modules/_main-navigation.scss */
->>>>>>> 4fc23fd7
+  /* line 189, ../_sass/_modules/_main-navigation.scss */
   .main-nav__secondary-content {
     padding-left: 4.8%;
     padding-right: 4.8%;
@@ -1133,11 +1039,7 @@
   }
 }
 @media only screen and (min-width: 620px) and (min-width: 800px) {
-<<<<<<< HEAD
-  /* line 176, ../_sass/_modules/_main-navigation.scss */
-=======
-  /* line 185, ../_sass/_modules/_main-navigation.scss */
->>>>>>> 4fc23fd7
+  /* line 189, ../_sass/_modules/_main-navigation.scss */
   .main-nav__secondary-content {
     padding-left: 4.4%;
     padding-right: 4.4%;
@@ -1145,11 +1047,7 @@
   }
 }
 
-<<<<<<< HEAD
-/* line 183, ../_sass/_modules/_main-navigation.scss */
-=======
-/* line 192, ../_sass/_modules/_main-navigation.scss */
->>>>>>> 4fc23fd7
+/* line 196, ../_sass/_modules/_main-navigation.scss */
 .main-nav__link--explore {
   color: #4285f4;
   font-weight: 600;
@@ -1161,59 +1059,35 @@
   color: #404040;
 }
 @media only screen and (max-width: 619px) {
-<<<<<<< HEAD
-  /* line 183, ../_sass/_modules/_main-navigation.scss */
-=======
-  /* line 192, ../_sass/_modules/_main-navigation.scss */
->>>>>>> 4fc23fd7
+  /* line 196, ../_sass/_modules/_main-navigation.scss */
   .main-nav__link--explore {
     border-top: 1px solid #e0e0e0;
   }
 }
 @media only screen and (min-width: 620px) {
-<<<<<<< HEAD
-  /* line 183, ../_sass/_modules/_main-navigation.scss */
-=======
-  /* line 192, ../_sass/_modules/_main-navigation.scss */
->>>>>>> 4fc23fd7
+  /* line 196, ../_sass/_modules/_main-navigation.scss */
   .main-nav__link--explore {
     border-bottom: 1px solid #737373;
   }
 }
 
-<<<<<<< HEAD
-/* line 196, ../_sass/_modules/_main-navigation.scss */
-=======
-/* line 205, ../_sass/_modules/_main-navigation.scss */
->>>>>>> 4fc23fd7
+/* line 209, ../_sass/_modules/_main-navigation.scss */
 .main-nav__featured {
   display: none;
 }
 @media only screen and (min-width: 620px) {
-<<<<<<< HEAD
-  /* line 196, ../_sass/_modules/_main-navigation.scss */
-=======
-  /* line 205, ../_sass/_modules/_main-navigation.scss */
->>>>>>> 4fc23fd7
+  /* line 209, ../_sass/_modules/_main-navigation.scss */
   .main-nav__featured {
     display: block;
   }
 }
 
-<<<<<<< HEAD
-/* line 204, ../_sass/_modules/_main-navigation.scss */
-=======
-/* line 213, ../_sass/_modules/_main-navigation.scss */
->>>>>>> 4fc23fd7
+/* line 217, ../_sass/_modules/_main-navigation.scss */
 .main-nav__featured-text {
   padding-top: 0;
 }
 
-<<<<<<< HEAD
-/* line 209, ../_sass/_modules/_main-navigation.scss */
-=======
-/* line 218, ../_sass/_modules/_main-navigation.scss */
->>>>>>> 4fc23fd7
+/* line 222, ../_sass/_modules/_main-navigation.scss */
 .main-nav__btn {
   position: absolute;
   top: 0;
@@ -1226,11 +1100,7 @@
   -webkit-appearance: none;
 }
 @media only screen and (min-width: 620px) {
-<<<<<<< HEAD
-  /* line 209, ../_sass/_modules/_main-navigation.scss */
-=======
-  /* line 218, ../_sass/_modules/_main-navigation.scss */
->>>>>>> 4fc23fd7
+  /* line 222, ../_sass/_modules/_main-navigation.scss */
   .main-nav__btn {
     display: none;
   }
@@ -1428,14 +1298,6 @@
     width: 30.3%;
     color: #ffffff;
   }
-<<<<<<< HEAD
-=======
-  /* line 412, ../_sass/_utils.scss */
-  .highlight-module--left .highlight-module__container:before {
-    right: auto;
-    left: 45px;
-  }
->>>>>>> 28cf608bbfc6aefc034697284534e49f31090a87
 }
 /* line 416, ../_sass/_utils.scss */
 .highlight-module--left .highlight-module__container:before {
@@ -1448,11 +1310,7 @@
     width: 22.2%;
     font-size: 180px;
   }
-<<<<<<< HEAD
   /* line 425, ../_sass/_utils.scss */
-=======
-  /* line 421, ../_sass/_utils.scss */
->>>>>>> 28cf608bbfc6aefc034697284534e49f31090a87
   .highlight-module--large .highlight-module__container:before {
     font-size: 430px;
   }
@@ -2924,35 +2782,15 @@
 .centered-list {
   text-align: center;
 }
-<<<<<<< HEAD
 
 /*==========  FEATURED LIST  ==========*/
 /* line 104, ../_sass/_components/_list.scss */
-=======
-/* line 101, ../_sass/_components/_list.scss */
-.centered-list p {
-  padding-bottom: 26px;
-}
-@media only screen and (min-width: 620px) {
-  /* line 101, ../_sass/_components/_list.scss */
-  .centered-list p {
-    padding-bottom: 0;
-  }
-}
-
-/*==========  FEATURED LIST  ==========*/
-/* line 110, ../_sass/_components/_list.scss */
->>>>>>> develop
 .featured-list {
   padding-top: 78px;
   padding-bottom: 78px;
 }
 
-<<<<<<< HEAD
 /* line 109, ../_sass/_components/_list.scss */
-=======
-/* line 115, ../_sass/_components/_list.scss */
->>>>>>> develop
 .featured-list__item {
   background: #ffffff;
   padding-left: 0;
@@ -2961,38 +2799,22 @@
   margin-top: 26px;
 }
 @media only screen and (min-width: 620px) {
-<<<<<<< HEAD
   /* line 109, ../_sass/_components/_list.scss */
-=======
-  /* line 115, ../_sass/_components/_list.scss */
->>>>>>> develop
   .featured-list__item {
     min-height: 338px;
     padding: 52px 32px;
   }
 }
-<<<<<<< HEAD
 /* line 122, ../_sass/_components/_list.scss */
 .featured-list__item:first-child {
   margin-top: 0;
 }
 /* line 126, ../_sass/_components/_list.scss */
-=======
-/* line 128, ../_sass/_components/_list.scss */
-.featured-list__item:first-child {
-  margin-top: 0;
-}
-/* line 132, ../_sass/_components/_list.scss */
->>>>>>> develop
 .featured-list__item p {
   margin-bottom: 26px;
 }
 
-<<<<<<< HEAD
 /* line 131, ../_sass/_components/_list.scss */
-=======
-/* line 137, ../_sass/_components/_list.scss */
->>>>>>> develop
 .featured-list__img-wrapper {
   display: none;
   position: relative;
@@ -3000,11 +2822,7 @@
   margin: 0 -5%;
 }
 @media only screen and (min-width: 620px) {
-<<<<<<< HEAD
   /* line 131, ../_sass/_components/_list.scss */
-=======
-  /* line 137, ../_sass/_components/_list.scss */
->>>>>>> develop
   .featured-list__img-wrapper {
     display: block;
     padding-top: 0;
@@ -3013,11 +2831,7 @@
 }
 
 @media only screen and (min-width: 620px) {
-<<<<<<< HEAD
   /* line 144, ../_sass/_components/_list.scss */
-=======
-  /* line 150, ../_sass/_components/_list.scss */
->>>>>>> develop
   .featured-list__img {
     padding-top: 60.8%;
     padding-bottom: 0;
@@ -3027,22 +2841,14 @@
     width: 100%;
   }
 }
-<<<<<<< HEAD
 /* line 155, ../_sass/_components/_list.scss */
-=======
-/* line 161, ../_sass/_components/_list.scss */
->>>>>>> develop
 .featured-list__img img {
   display: block;
   margin: 0 auto;
   max-width: 100%;
 }
 @media only screen and (min-width: 620px) {
-<<<<<<< HEAD
   /* line 155, ../_sass/_components/_list.scss */
-=======
-  /* line 161, ../_sass/_components/_list.scss */
->>>>>>> develop
   .featured-list__img img {
     margin: 0;
     position: absolute;
@@ -3544,8 +3350,6 @@
   display: none;
 }
 
-<<<<<<< HEAD
-=======
 /**
 *
 * Icon Circle
@@ -3587,7 +3391,6 @@
   font-size: 42px;
 }
 
->>>>>>> 28cf608bbfc6aefc034697284534e49f31090a87
 /**
 *
 * Themed styles
