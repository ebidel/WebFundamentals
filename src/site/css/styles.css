--- conflicted
+++ resolved
@@ -464,9 +464,10 @@
   line-height: 1.6250em;
   /* 26px */
   font-weight: 300;
+  color: #4d4d4d;
   position: relative;
 }
-/* line 151, ../_sass/_utils.scss */
+/* line 152, ../_sass/_utils.scss */
 body:after {
   content: "";
   position: absolute;
@@ -478,7 +479,7 @@
   z-index: 9;
   display: none;
 }
-/* line 165, ../_sass/_utils.scss */
+/* line 166, ../_sass/_utils.scss */
 body:after {
   background-image: -moz-linear-gradient(top, rgba(0, 0, 0, 0) 95%, rgba(0, 0, 0, 0.3) 100%);
   background-image: -webkit-gradient(linear, left top, left bottom, color-stop(95%, rgba(0, 0, 0, 0)), color-stop(100%, rgba(0, 0, 0, 0.3)));
@@ -491,12 +492,12 @@
   -ms-background-size: 100% 26px;
   background-size: 100% 26px;
 }
-/* line 176, ../_sass/_utils.scss */
+/* line 177, ../_sass/_utils.scss */
 body.debug:after {
   display: block;
 }
 
-/* line 31, ../_sass/_global.scss */
+/* line 32, ../_sass/_global.scss */
 .main-container {
   -webkit-box-sizing: content-box;
   -moz-box-sizing: content-box;
@@ -509,7 +510,7 @@
   margin-right: auto;
 }
 @media only screen and (min-width: 620px) {
-  /* line 31, ../_sass/_global.scss */
+  /* line 32, ../_sass/_global.scss */
   .main-container {
     padding-left: 4.8%;
     padding-right: 4.8%;
@@ -517,7 +518,7 @@
   }
 }
 @media only screen and (min-width: 960px) {
-  /* line 31, ../_sass/_global.scss */
+  /* line 32, ../_sass/_global.scss */
   .main-container {
     padding-left: 0;
     padding-right: 0;
@@ -525,7 +526,7 @@
   }
 }
 
-/* line 35, ../_sass/_global.scss */
+/* line 36, ../_sass/_global.scss */
 .container {
   -webkit-box-sizing: content-box;
   -moz-box-sizing: content-box;
@@ -538,7 +539,7 @@
   margin-right: auto;
 }
 @media only screen and (min-width: 620px) {
-  /* line 35, ../_sass/_global.scss */
+  /* line 36, ../_sass/_global.scss */
   .container {
     padding-left: 4.8%;
     padding-right: 4.8%;
@@ -546,7 +547,7 @@
   }
 }
 @media only screen and (min-width: 960px) {
-  /* line 35, ../_sass/_global.scss */
+  /* line 36, ../_sass/_global.scss */
   .container {
     padding-left: 0;
     padding-right: 0;
@@ -833,27 +834,23 @@
 **/
 /* line 13, ../_sass/_main-navigation.scss */
 .main-nav {
-<<<<<<< HEAD
   background: #ffffff;
+  position: relative;
 }
 @media only screen and (min-width: 620px) {
   /* line 13, ../_sass/_main-navigation.scss */
   .main-nav {
     background-color: #404040;
   }
-=======
-  background-color: #404040;
->>>>>>> 28d67bf7
-}
-
-/* line 21, ../_sass/_main-navigation.scss */
+}
+
+/* line 22, ../_sass/_main-navigation.scss */
 .main-nav__list {
   margin: 0;
   padding: 0;
-  overflow: hidden;
 }
 @media only screen and (min-width: 620px) {
-  /* line 21, ../_sass/_main-navigation.scss */
+  /* line 22, ../_sass/_main-navigation.scss */
   .main-nav__list {
     text-align: center;
     -webkit-box-sizing: content-box;
@@ -865,10 +862,11 @@
     padding-right: 5%;
     margin-left: auto;
     margin-right: auto;
+    position: static;
   }
 }
 @media only screen and (min-width: 620px) and (min-width: 620px) {
-  /* line 21, ../_sass/_main-navigation.scss */
+  /* line 22, ../_sass/_main-navigation.scss */
   .main-nav__list {
     padding-left: 4.8%;
     padding-right: 4.8%;
@@ -876,7 +874,7 @@
   }
 }
 @media only screen and (min-width: 620px) and (min-width: 960px) {
-  /* line 21, ../_sass/_main-navigation.scss */
+  /* line 22, ../_sass/_main-navigation.scss */
   .main-nav__list {
     padding-left: 0;
     padding-right: 0;
@@ -884,32 +882,32 @@
   }
 }
 
-/* line 32, ../_sass/_main-navigation.scss */
+/* line 33, ../_sass/_main-navigation.scss */
 .main-nav__item {
   list-style: none;
   display: block;
   background-color: #e8e8e8;
 }
 @media only screen and (max-width: 619px) {
-  /* line 38, ../_sass/_main-navigation.scss */
+  /* line 39, ../_sass/_main-navigation.scss */
   .main-nav__item.main-nav__item--logo {
     display: none;
   }
 }
 @media only screen and (min-width: 620px) {
-  /* line 32, ../_sass/_main-navigation.scss */
+  /* line 33, ../_sass/_main-navigation.scss */
   .main-nav__item {
     float: left;
     background-color: transparent;
     width: 20%;
   }
 }
-/* line 50, ../_sass/_main-navigation.scss */
+/* line 51, ../_sass/_main-navigation.scss */
 .main-nav__item:first-child ~ .main-nav__item {
   padding-top: 0;
 }
 
-/* line 55, ../_sass/_main-navigation.scss */
+/* line 56, ../_sass/_main-navigation.scss */
 .main-nav__link {
   color: #404040;
   font-family: "Roboto Condensed", Helvetica, sans-serif;
@@ -925,7 +923,7 @@
   padding-bottom: 12px;
 }
 @media only screen and (min-width: 960px) {
-  /* line 55, ../_sass/_main-navigation.scss */
+  /* line 56, ../_sass/_main-navigation.scss */
   .main-nav__link {
     font-family: "Roboto Condensed", Helvetica, sans-serif;
     font-size: 26px;
@@ -937,7 +935,7 @@
   }
 }
 @media only screen and (max-width: 619px) {
-  /* line 55, ../_sass/_main-navigation.scss */
+  /* line 56, ../_sass/_main-navigation.scss */
   .main-nav__link {
     -webkit-box-sizing: content-box;
     -moz-box-sizing: content-box;
@@ -951,7 +949,7 @@
   }
 }
 @media only screen and (max-width: 619px) and (min-width: 620px) {
-  /* line 55, ../_sass/_main-navigation.scss */
+  /* line 56, ../_sass/_main-navigation.scss */
   .main-nav__link {
     padding-left: 4.8%;
     padding-right: 4.8%;
@@ -959,7 +957,7 @@
   }
 }
 @media only screen and (max-width: 619px) and (min-width: 960px) {
-  /* line 55, ../_sass/_main-navigation.scss */
+  /* line 56, ../_sass/_main-navigation.scss */
   .main-nav__link {
     padding-left: 0;
     padding-right: 0;
@@ -967,33 +965,54 @@
   }
 }
 @media only screen and (min-width: 620px) {
-  /* line 55, ../_sass/_main-navigation.scss */
+  /* line 56, ../_sass/_main-navigation.scss */
   .main-nav__link {
+    margin-bottom: 0;
     color: #ffffff;
+    font-size: 16px;
+    line-height: 1.6250em;
+    /* 26px */
+    padding-top: 1.6250em;
+    padding-bottom: 0;
+  }
+}
+@media only screen and (min-width: 620px) and (min-width: 960px) {
+  /* line 56, ../_sass/_main-navigation.scss */
+  .main-nav__link {
+    font-size: 20px;
+    font-weight: 300;
+    line-height: 1.3000em;
+    /* 26px */
+    padding-top: 1.3000em;
+    padding-bottom: 0;
   }
 }
 @media only screen and (min-width: 960px) {
-  /* line 55, ../_sass/_main-navigation.scss */
+  /* line 56, ../_sass/_main-navigation.scss */
   .main-nav__link {
     padding-bottom: 26px;
   }
 }
-/* line 79, ../_sass/_main-navigation.scss */
+/* line 81, ../_sass/_main-navigation.scss */
 .main-nav__link:hover {
   text-decoration: none;
 }
 
-/* line 84, ../_sass/_main-navigation.scss */
+/* line 86, ../_sass/_main-navigation.scss */
 .main-nav__list--child {
   padding-top: 0;
 }
 
-/* line 88, ../_sass/_main-navigation.scss */
+/* line 90, ../_sass/_main-navigation.scss */
 .main-nav__item--child {
   padding-top: 0;
 }
-
-/* line 92, ../_sass/_main-navigation.scss */
+/* line 93, ../_sass/_main-navigation.scss */
+.main-nav__item--child:before {
+  display: none;
+}
+
+/* line 98, ../_sass/_main-navigation.scss */
 .main-nav__link--child {
   background: #ffffff;
   font-size: 16px;
@@ -1004,12 +1023,87 @@
   padding-top: 13px;
   padding-bottom: 12px;
 }
-
 @media only screen and (min-width: 620px) {
-  /* line 100, ../_sass/_main-navigation.scss */
-  .main-nav__subnav {
+  /* line 98, ../_sass/_main-navigation.scss */
+  .main-nav__link--child {
+    color: #4d4d4d;
+  }
+  /* line 108, ../_sass/_main-navigation.scss */
+  .main-nav__list--child .main-nav__link--child {
+    font-size: 20px;
+    font-weight: 300;
+    line-height: 1.3000em;
+    /* 26px */
+    padding-top: 1.3000em;
+    padding-bottom: 0;
+  }
+}
+@media only screen and (min-width: 620px) and (min-width: 960px) {
+  /* line 108, ../_sass/_main-navigation.scss */
+  .main-nav__list--child .main-nav__link--child {
+    font-family: "Roboto Condensed", Helvetica, sans-serif;
+    font-size: 26px;
+    font-weight: 300;
+    line-height: 1.0000em;
+    /* 26px */
+    padding-top: 1.0000em;
+    padding-bottom: 0;
+  }
+}
+
+@media only screen and (min-width: 620px) {
+  /* line 115, ../_sass/_main-navigation.scss */
+  .main-nav__secondary-nav {
+    background-color: #ffffff;
+    position: absolute;
+    left: 0;
+    right: 0;
+    border-bottom: 2px solid #404040;
+    padding-bottom: 50px;
     display: none;
   }
+  /* line 126, ../_sass/_main-navigation.scss */
+  li:hover .main-nav__secondary-nav {
+    display: block;
+  }
+}
+
+@media only screen and (min-width: 620px) {
+  /* line 133, ../_sass/_main-navigation.scss */
+  .main-nav__secondary-content {
+    -webkit-box-sizing: content-box;
+    -moz-box-sizing: content-box;
+    -ms-box-sizing: content-box;
+    box-sizing: content-box;
+    position: relative;
+    padding-left: 5%;
+    padding-right: 5%;
+    margin-left: auto;
+    margin-right: auto;
+    text-align: left;
+  }
+}
+@media only screen and (min-width: 620px) and (min-width: 620px) {
+  /* line 133, ../_sass/_main-navigation.scss */
+  .main-nav__secondary-content {
+    padding-left: 4.8%;
+    padding-right: 4.8%;
+    max-width: 688px;
+  }
+}
+@media only screen and (min-width: 620px) and (min-width: 960px) {
+  /* line 133, ../_sass/_main-navigation.scss */
+  .main-nav__secondary-content {
+    padding-left: 0;
+    padding-right: 0;
+    max-width: 864px;
+  }
+}
+
+/* line 140, ../_sass/_main-navigation.scss */
+.main-nav__link--explore {
+  font-weight: 600;
+  color: #4f80f2;
 }
 
 /**
@@ -1734,7 +1828,7 @@
 **/
 /* line 13, ../_sass/_components/_subsection-title.scss */
 .subsection-title {
-  color: #555555;
+  color: #404040;
   margin-top: 26px;
 }
 
