---
layout: default
title: "Article Example"
description: "Sample article to demonstrate a simple article."
class: "page--example-article"
learning-list:
  - Lorem ipsum dolor sit amet
  - Fugit itaque sapiente earum quo expedita
  - labore aliquam cupiditate veritatis nihil
article:
  written_on: 2014-01-01
  updated_on: 2014-01-06
  order: 4
collection: resources
---


<div class="editorial-header">
  <div class="container">
    <nav class="breadcrumbs">
      <p> / <a href="{{site.baseurl}}/resources/" class="breadcrumbs__link">Resources</a></p>
    </nav>

    <h1 class="tag editorial-header__title">Layout Basics</h1>
    <h2 class="editorial-header__subtitle">What is the viewport?</h2>
    <p class="editorial-header__excerpt g-wide--pull-1">Lorem ipsum dolor sit amet, consectetur adipiscing elit. Sed vitae varius augue, eu varius dolor. Sed vitae varius augue, eu varius dolor. </p>
    <p class="g-wide--pull-1">Lorem ipsum dolor sit amet, consectetur adipiscing elit. Sed vitae varius augue, eu varius dolor. Donec augue diam, scelerisque eget lectus in, posuere aliquet mi. Pellentesque suscipit nisl gravida sem tincidunt, id blandit turpis commodo.</p>

<<<<<<< HEAD
    <div class="editorial-header__toc">
      <p class="medium editorial-header__toc-title"><i class="icon icon-lessons"></i> More lessons in Layout Basics</p>
      <ol class="list-links list--variant">
        <li><a href="#">Lorem ipsum dolor sit amet</a></li>
        <li class="current"><a href="#">Dicta optio cumque dolore hic ea facilis</a></li>
        <li><a href="#">Minus, possimus, veniam, incidunt eligendi</a></li>
        <li><a href="#">Lorem ipsum dolor sit amet</a></li>
        <li><a href="#">Dicta optio cumque dolore hic ea facilis</a></li>
        <li><a href="#">Minus, possimus, veniam, incidunt eligendi</a></li>
=======
    <div class="toc">
      <h3 class="toc__title">In this lesson</h3>
      <ol class="toc__list">
        <li>Subtitle One</li>
        <li>Subtitle Two</li>
        <li>Subtitle Three</li>
>>>>>>> e912bd23
      </ol>
    </div>

  </div>
</div>

<div class="content">
  <div class="container">
    <h2 class="subsection-title"><strong class="subsection-number">#1</strong> Set the viewport</h2>
    <p>Lorem ipsum dolor sit amet, consectetur adipisicing elit. Quia, asperiores, possimus eius in sint earum deleniti quos commodi esse atque nesciunt odio cum facilis ipsam ullam. Magni natus ut nulla! Lorem ipsum dolor sit amet, consectetur adipisicing elit. Omnis, debitis voluptate eveniet ipsam itaque iusto labore aut repudiandae reiciendis quae iste libero? Laudantium, maiores, natus quia voluptates accusamus dolore voluptatem!</p>


    {% include modules/remember.liquid title="Remember" text="Lorem ipsum dolor sit amet, consectetur adipisicing elit. Provident, accusantium, quo, corporis nemo possimus iste impedit numquam reiciendis eaque similique perspiciatis nam illo error consequuntur beatae fuga blanditiis asperiores iusto?" %}


    <p>Lorem ipsum dolor sit amet, consectetur adipisicing elit. Magni, voluptatum, a qui numquam optio nulla aliquam distinctio tempore quae asperiores necessitatibus nobis ab debitis amet obcaecati cum hic dolore officia.Lorem ipsum dolor sit amet, consectetur adipisicing elit. Voluptates, laborum, excepturi, earum, nesciunt maiores quas quisquam corrupti magni quasi deserunt vitae odit. Assumenda, reprehenderit quia eum beatae deleniti dolor laudantium.Lorem ipsum dolor sit amet, consectetur adipisicing elit. Est, beatae, ipsum fugiat quam corporis magni aliquam modi autem dignissimos minima non fuga esse. Eum, eveniet unde quis sint natus perspiciatis.</p>
    <ul>
      <li>Lorem ipsum dolor sit amet.</li>
      <li>Dicta optio cumque dolore hic ea facilis</li>
      <li>Minus, possimus, veniam, incidunt eligendi</li>
    </ul>

    <h2 class="subsection-title"><strong class="subsection-number">#2</strong> Size content to the viewport</h2>
    <p>Lorem ipsum dolor sit amet, consectetur adipisicing elit. Illo, sequi, iusto, totam, non nam omnis minima modi ab sint atque eaque et ratione quaerat amet ex maxime temporibus adipisci hic.Lorem ipsum dolor sit amet, consectetur adipisicing elit. Pariatur, fugiat provident soluta alias nulla porro consectetur sapiente aliquid sunt facilis corrupti temporibus reiciendis debitis velit voluptates eum odio ratione illum.</p>

    {% include modules/remember.liquid title="Remember" list=page.learning-list %}


    <h3>Apply media queries based on viewport size</h3>
    <p>Lorem ipsum dolor sit amet, consectetur adipisicing elit. Repudiandae, magnam, veritatis, error necessitatibus tenetur consequatur mollitia debitis enim possimus non modi adipisci aliquam illum porro ratione beatae quod soluta commodi.Lorem ipsum dolor sit amet, consectetur adipisicing elit. Molestiae, reprehenderit, necessitatibus voluptatem labore sit pariatur delectus mollitia culpa in obcaecati numquam dolor recusandae possimus provident id ipsa odio nobis laboriosam!Lorem ipsum dolor sit amet, consectetur adipisicing elit. Ex, ad, adipisci, aliquam commodi quo minima numquam facere quos dolore earum dolores dolorum amet molestias quisquam voluptatibus illum itaque quasi debitis?</p>
    <p>Lorem ipsum dolor sit amet, consectetur adipisicing elit. Dicta, tenetur esse id dolorem reprehenderit quidem facilis quod autem error dignissimos. Dolorem, fugit, dignissimos vitae dicta minima eaque quis voluptates minus.Lorem ipsum dolor sit amet, consectetur adipisicing elit. Rerum, voluptatem, reprehenderit, soluta vel eligendi assumenda ipsam ex voluptatibus sunt est minima hic impedit porro corrupti laudantium magni natus beatae deserunt!Lorem ipsum dolor sit amet, consectetur adipisicing elit. Officiis, aut, aspernatur, asperiores, repudiandae eaque velit tempora veniam illo vitae earum vero amet dolore atque sequi temporibus modi labore fugit accusamus.</p>

    <p>Lorem ipsum dolor sit amet, consectetur adipisicing elit. Ratione, sed, reprehenderit, saepe animi assumenda voluptatem labore corporis odit magnam officiis tempora fugiat totam molestias laudantium dicta nemo ea nulla dolores.Lorem ipsum dolor sit amet, consectetur adipisicing elit. Officia, quam, et aut in esse aliquam sapiente ab qui incidunt consequatur consequuntur non odio atque dolore cumque hic soluta perferendis natus.</p>

    {% include modules/takeaway.liquid list=page.learning-list %}


    <div class="related-guides clear">
      <h3 class="related-guides__title g-wide--1 g-medium--full">Related guides</h3>
      <div class="related-guides__section clear">
        <ul class="related-guides-list list--reset">
          <li class="g-medium--1 g-wide--1 theme--multi-device-layouts">
            <p><a class="tag themed" href="#" title="Layout basics">Layout basics</a></p>
            <p class="medium"><a href="#">Guides title which goes over two lines</a></p>
          </li>
          <li class="g-medium--1 g-wide--1 theme--introduction-to-media">
            <p><a class="tag themed" href="#" title="Media">Media</a></p>
            <p class="medium"><a href="#">Guides completely device agnostic site created for the this website</a></p>
          </li>
          <li class="g-medium--1 g-medium--last g-wide--1 g-wide--last theme--performance">
            <p><a class="tag themed" href="#" title="Performance">Performance</a></p>
            <p class="medium"><a href="#">Guides new, completely device agnostic site created for the this website</a></p>
          </li>
        </ul>
      </div>
    </div>

    <div class="editorial-header__toc">
      <p class="medium editorial-header__toc-title"><i class="icon icon-lessons"></i> More lessons in Layout Basics</p>
      <ol class="list--links list--variant">
        <li><a href="#">Lorem ipsum dolor sit amet</a></li>
        <li class="current"><a href="#">Dicta optio cumque dolore hic ea facilis</a></li>
        <li><a href="#">Minus, possimus, veniam, incidunt eligendi</a></li>
        <li><a href="#">Lorem ipsum dolor sit amet</a></li>
        <li><a href="#">Dicta optio cumque dolore hic ea facilis</a></li>
        <li><a href="#">Minus, possimus, veniam, incidunt eligendi</a></li>
      </ol>
    </div>

  </div>
</div><|MERGE_RESOLUTION|>--- conflicted
+++ resolved
@@ -26,24 +26,12 @@
     <p class="editorial-header__excerpt g-wide--pull-1">Lorem ipsum dolor sit amet, consectetur adipiscing elit. Sed vitae varius augue, eu varius dolor. Sed vitae varius augue, eu varius dolor. </p>
     <p class="g-wide--pull-1">Lorem ipsum dolor sit amet, consectetur adipiscing elit. Sed vitae varius augue, eu varius dolor. Donec augue diam, scelerisque eget lectus in, posuere aliquet mi. Pellentesque suscipit nisl gravida sem tincidunt, id blandit turpis commodo.</p>
 
-<<<<<<< HEAD
-    <div class="editorial-header__toc">
-      <p class="medium editorial-header__toc-title"><i class="icon icon-lessons"></i> More lessons in Layout Basics</p>
-      <ol class="list-links list--variant">
-        <li><a href="#">Lorem ipsum dolor sit amet</a></li>
-        <li class="current"><a href="#">Dicta optio cumque dolore hic ea facilis</a></li>
-        <li><a href="#">Minus, possimus, veniam, incidunt eligendi</a></li>
-        <li><a href="#">Lorem ipsum dolor sit amet</a></li>
-        <li><a href="#">Dicta optio cumque dolore hic ea facilis</a></li>
-        <li><a href="#">Minus, possimus, veniam, incidunt eligendi</a></li>
-=======
     <div class="toc">
       <h3 class="toc__title">In this lesson</h3>
       <ol class="toc__list">
         <li>Subtitle One</li>
         <li>Subtitle Two</li>
         <li>Subtitle Three</li>
->>>>>>> e912bd23
       </ol>
     </div>
 
