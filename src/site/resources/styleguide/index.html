---
layout: default
title: "Styleguide"
description: "Styleguide description"
class: "page--styleguide"
learning-list:
  - Lorem ipsum dolor sit amet
  - Fugit itaque sapiente earum quo expedita
  - labore aliquam cupiditate veritatis nihil
article:
  written_on: 2014-01-01
  updated_on: 2014-01-06
  order: 2
collection: resources
---
{% comment %}
NOTE: This is our styleguide
{% endcomment %}

<div class="summary-header">
  <div class="container">
    <nav class="breadcrumbs">
      <p>/<a href="#" class="breadcrumbs__link"> Resources</a></p>
    </nav>
    <h1 class="summary-header__title">Styleguide</h1>
    <ul class="summary-header__anchor-list">
      <li class="summary-header__anchors-item"><a href="#typography"><strong>#01</strong> Typography</a></li>
      <li class="summary-header__anchors-item"><a href="#buttons"><strong>#02</strong> Buttons</a></li>
      <li class="summary-header__anchors-item"><a href="#lists"><strong>#03</strong> Lists</a></li>
      <li class="summary-header__anchors-item"><a href="#links"><strong>#04</strong> Links</a></li>
      <li class="summary-header__anchors-item"><a href="#breadcrumbs"><strong>#05</strong> Breadcrumbs</a></li>
      <li class="summary-header__anchors-item"><a href="#subsection-title"><strong>#06</strong> Subsection title</a></li>
      <li class="summary-header__anchors-item"><a href="#table"><strong>#07</strong> Table</a></li>
      <li class="summary-header__anchors-item"><a href="#grid"><strong>#08</strong> Grid</a></li>
      <li class="summary-header__anchors-item"><a href="#modules"><strong>#09</strong> Modules</a></li>
    </ul>
  </div>
</div>

<div class="container">

  <a name="typography"></a>
  <section class="styleguide__typography">
    <h2 class="subsection-title"><strong class="subsection-number">#01</strong> Typography</h2>
    <p class="small">Lorem ipsum dolor sit amet.</p>
    <p class="base">Lorem ipsum dolor sit amet.</p>
    <p class="medium">Lorem ipsum dolor sit amet.</p>
    <p class="large">Lorem ipsum dolor sit amet.</p>
    <p class="xlarge">Lorem ipsum dolor sit amet.</p>
    <p class="xxlarge">Lorem ipsum dolor sit amet.</p>
    <p class="huge">Lorem ipsum dolor sit amet.</p>
  </section>



  <a name="buttons"></a>
  <section class="styleguide__buttons">
    <h2 class="subsection-title"><strong class="subsection-number">#02</strong> Buttons</h2>

    <div>
      <h4>Primary</h4>
      <a href="#" class="button--primary">Use our tool</a>
    </div>

    <div>
      <h4>Secondary</h4>
      <div>
        <a href="#" class="button--secondary">Use our tool</a>
      </div>

      <div class="styleguide__inverted-block">
        <a href="#" class="button--secondary-variation">Use our tool</a>
      </div>
    </div>
  </section>

  <a name="lists"></a>
  <section class="styleguide__lists">
    <h2 class="subsection-title"><strong class="subsection-number">#03</strong> Lists</h2>
    <ul>
      <li>Lorem ipsum dolor sit amet.</li>
      <li>Dicta optio cumque dolore hic ea facilis</li>
      <li>Minus, possimus, veniam, incidunt eligendi</li>
    </ul>

    <ul class="list--links">
      <li class="list__item"><a href="#">Lorem ipsum dolor sit amet</a></li>
      <li class="list__item"><a href="#">Dicta optio cumque dolore hic ea facilis</a></li>
      <li class="list__item"><a href="#">Minus, possimus, veniam, incidunt eligendi</a></li>
    </ul>

  </section>


  <a name="links"></a>
  <section class="styleguide__links">
    <h2 class="subsection-title"><strong class="subsection-number">#04</strong> Links</h2>

    <div>
      <h4>Primary</h4>
      <a href="#" class="cta--primary">Use our tool</a>
    </div>

    <div>
      <h4>Secondary</h4>
      <div>
        <a href="#" class="cta--secondary">Use our tool</a>
      </div>
    </div>

    <div>
      <p>Lorem ipsum dolor sit amet, consectetur adipisicing elit. <a href="#" class="cta">use our tool</a> Fugiat, quam alias voluptatem tempora minus dolor facere cumque necessitatibus placeat velit aliquid ab dolore beatae. Neque ipsam in a illum repellendus?</p>
    </div>

  </section>

  <a name="breadcrumbs"></a>
  <section class="styleguide__breadcrumb">
    <h2 class="subsection-title"><strong class="subsection-number">#05</strong> Breadcrumbs</h2>

    <nav class="breadcrumbs">
      <p><a href="#" class="breadcrumbs__link">Link 1</a> > <a href="#" class="breadcrumbs__link">Link 2</a> > <a href="#" class="breadcrumbs__link">Link 3</a> > <a href="#" class="breadcrumbs__link">Link 4</a> </p>
    </nav>

  </section>

  <a name="subsection-title"></a>
  <section class="styleguide__subsection-title">
    <h2 class="subsection-title"><strong class="subsection-number">#06</strong> Subsection title</h2>

    <div class="styleguide__inverted-block">
      <h2 class="subsection-title"><strong class="subsection-number">#01</strong> Set the viewport</h2>
    </div>

  </section>

  <a name="table"></a>
  <section class="styleguide__table">
    <h2 class="subsection-title"><strong class="subsection-number">#07</strong> Table</h2>

    <table class="table table--4">
      <colgroup>
         <col span="1">
         <col span="1">
         <col span="1">
         <col span="1">
      </colgroup>
      <thead>
        <tr>
          <th>Element</th>
          <th>Availability</th>
          <th>Description</th>
          <th>Description</th>
        </tr>
      </thead>
      <tbody>
        <tr>
          <td data-th="element">`src`</td>
          <td data-th="availability">All browsers</td>
          <td data-th="description">Gives the address (URL) of the video.</td>
          <td data-th="description">Gives the address (URL) of the video.</td>
        </tr>
        <tr>
          <td data-th="element">`poster`</td>
          <td data-th="availability">All browsers</td>
          <td data-th="description">Gives the address (URL) of an image file that the browser can show as soon as the video element loads, before playback begins.</td>
          <td data-th="description">Gives the address (URL) of an image file that the browser can show as soon as the video element loads, before playback begins.</td>
        </tr>
      </tbody>
    </table>

    <table class="table table--3">
      <colgroup>
         <col span="1">
         <col span="1">
         <col span="1">
      </colgroup>
      <thead>
        <tr>
          <th>Element</th>
          <th>Availability</th>
          <th>Description</th>
        </tr>
      </thead>
      <tbody>
        <tr>
          <td data-th="element">`src`</td>
          <td data-th="availability">All browsers</td>
          <td data-th="description">Gives the address (URL) of the video.</td>
        </tr>
        <tr>
          <td data-th="element">`poster`</td>
          <td data-th="availability">All browsers</td>
          <td data-th="description">Gives the address (URL) of an image file that the browser can show as soon as the video element loads, before playback begins.</td>
        </tr>
      </tbody>
    </table>

    <table class="table table--2">
      <colgroup>
         <col span="1">
         <col span="1">
      </colgroup>
      <thead>
        <tr>
          <th>Element</th>
          <th>Availability</th>
        </tr>
      </thead>
      <tbody>
        <tr>
          <td data-th="element">`src`</td>
          <td data-th="availability">All browsers</td>
        </tr>
        <tr>
          <td data-th="element">`poster`</td>
          <td data-th="availability">All browsers</td>
        </tr>
      </tbody>
    </table>

  </section>

  <a name="grid"></a>
  <section class="styleguide__grid">
    <h2 class="subsection-title"><strong class="subsection-number">#08</strong> Grid</h2>

    <div class="clear demo">
      <div class="g-medium--half g-wide--1"></div>
      <div class="g-medium--half g-medium--last g-wide--1"></div>
      <div class="g-medium--half g-wide--1"></div>
      <div class="g-medium--half g-medium--last g-wide--1 g-wide--last"></div>
    </div>

    <div class="clear demo">
      <div class="g-wide--1 g-medium--half"></div>
      <div class="g-wide--3 g-wide--last g-medium--half g--last"></div>
    </div>

    <div class="clear demo">
      <div class="g-wide--3 g-medium--half"></div>
      <div class="g-wide--1 g-wide--last g-medium--half g--last"></div>
    </div>

    <div class="clear demo">
      <div class="g-medium--full g-wide--full"></div>
    </div>

    <div class="clear demo">
      <div class="g-medium--2 g-medium--last g-wide--3"></div>
    </div>

    <div class="clear demo">
      <div class="g-medium--1 g-medium--last g-wide--2"></div>
    </div>

    <div class="clear demo">
      <div class="g-medium--1 g-medium--last g-wide--1"></div>
    </div>

    <div class="clear demo">
      <div class="g-medium--1 g-medium--push-2 g-medium--last g-wide--1 g-wide--push-3 g-wide--last"></div>
    </div>

    <div class="clear demo">
      <div class="g-medium--1 g-medium--push-2 g-medium--last g-wide--2 g-wide--push-2 g-wide--last"></div>
    </div>

    <div class="clear demo">
      <div class="g-medium--2 g-medium--push-1 g-medium--last g-wide--3 g-wide--push-1 g-wide--last"></div>
    </div>

    <h4>Consistent grid classes</h4>

    <div class="clear demo">
      <div class="g--third"></div>
      <div class="g--third"></div>
      <div class="g--third g--last"></div>
    </div>


    <div class="clear demo">
      <div class="g--half"></div>
      <div class="g--half g--last"></div>
    </div>

  </section>

  <a name="modules"></a>
  <h2 class="subsection-title"><strong class="subsection-number">#09</strong> Modules</h2>

  <h3 class="styleguide__module-title">Highlights</h3>

</div> <!-- // closing container -->

<section class="styleguide__highlights">

  {% include modules/highlight.liquid character="!" title="Remember" text="Lorem ipsum dolor sit amet, consectetur adipiscing elit." type="remember" %}

  {% include modules/highlight.liquid character="}" position="left" title="Important" text="Lorem ipsum dolor sit amet, consectetur adipiscing elit." type="learning" %}

  {% include modules/highlight.liquid character="?" title="Remember" list=page.learning-list type="remember" %}

  {% include modules/highlight.liquid character="!" position="left" title="Remember" text="Lorem ipsum dolor sit amet, consectetur adipiscing elit." priority="large" type="remember" %}

</section>

<div class="container">
  <h3 class="styleguide__module-title">Editorial Header</h3>
</div>

<section class="styleguide__editorial-header">

  <div class="editorial-header">
    <div class="container">
      <nav class="breadcrumbs">
        <p><a href="#" class="breadcrumbs__link">The Essentials</a></p>
      </nav>

      <h1 class="editorial-header__title">Layout Basics</h1>
      <p class="editorial-header__excerpt g-wide--pull-1">Lorem ipsum dolor sit amet, consectetur adipiscing elit. Sed vitae varius augue, eu varius dolor. Donec augue diam, scelerisque eget lectus in, posuere aliquet mi. Pellentesque suscipit nisl gravida sem tincidunt, id blandit turpis commodo.</p>
    </div>


  </div>

</section>

<div class="container">
  <h3 class="styleguide__module-title">Articles section</h3>
</div>

<section class="styleguide__articles-section">

<<<<<<< HEAD
  <div class="articles-section">
    <div class="container">
      <div class="articles-section__container g-wide--push-1 g-wide--pull-1">
        <p class="articles-count">4 guides</p>
        <ol class="articles-list">
          <li class="articles-list__item">
            <h3 class="xxlarge"><a href="#">Layout basics</a></h3>
            <p>Lorem ipsum dolor sit amet, consectetur adipisicing elit. Asperiores, distinctio blanditiis quos porro harum nemo.</p>
            <a href="#" class="cta--primary">See all lessons</a>
          </li>
          <li class="articles-list__item">
            <h3 class="xxlarge"><a href="#">Basic layouts</a></h3>
            <p>Lorem ipsum dolor sit amet, consectetur adipisicing elit. Asperiores, distinctio blanditiis quos porro harum nemo.</p>
            <a href="#" class="cta--primary">See all lessons</a>
          </li>
          <li class="articles-list__item">
            <h3 class="xxlarge"><a href="#">Layout patterns</a></h3>
            <p>Lorem ipsum dolor sit amet, consectetur adipisicing elit. Asperiores, distinctio blanditiis quos porro harum nemo.</p>
            <a href="#" class="cta--primary">See all lessons</a>
          </li>
          <li class="articles-list__item">
            <h3 class="xxlarge"><a href="#">UI Elements</a></h3>
            <p>Lorem ipsum dolor sit amet, consectetur adipisicing elit. Asperiores, distinctio blanditiis quos porro harum nemo.</p>
            <a href="#" class="cta--primary">See all lessons</a>
          </li>
        </ol>
      </div>
    </div>
  </div>
</section>
=======
<section class="styleguide__guides-section">

  <div class="guides-section">

    <header class="container">
        <h2 class="xlarge">Guides Section</h2>
        <p>Lorem ipsum dolor sit amet, consectetur adipiscing elit. Sed vitae varius augue, eu varius dolor.</p>
    </header>

    <ul class="guides-list container-medium">
      <li class="guides-list__item g--half">
        <h3 class="xlarge">Multi screen layouts</h3>
        <p>Lorem ipsum dolor sit amet, consectetur adipiscing elit. Aenean eros dolor, pharetra eu tincidunt et, sagittis et mi.</p>
        <ol class="list--links list--reset">
          <li><a href="#">Layout basics</a></li>
          <li><a href="#">Basics layouts</a></li>
          <li><a href="#">Layout patterns</a></li>
        </ol>
      </li>
      <li class="guides-list__item g--half g--last">
        <h3 class="xlarge">Multi screen layouts</h3>
        <p>Lorem ipsum dolor sit amet, consectetur adipiscing elit. Aenean eros dolor, pharetra eu tincidunt et, sagittis et mi.</p>
        <ol class="list--links list--reset">
          <li><a href="#">Layout basics</a></li>
          <li><a href="#">Basics layouts</a></li>
          <li><a href="#">Layout patterns</a></li>
        </ol>
      </li>
      <li class="guides-list__item g--half">
        <h3 class="xlarge">Multi screen layouts</h3>
        <p>Lorem ipsum dolor sit amet, consectetur adipiscing elit. Aenean eros dolor, pharetra eu tincidunt et, sagittis et mi.</p>
        <ol class="list--links list--reset">
          <li><a href="#">Layout basics</a></li>
          <li><a href="#">Basics layouts</a></li>
          <li><a href="#">Layout patterns</a></li>
        </ol>
      </li>
      <li class="guides-list__item g--half g--last">
        <h3 class="xlarge">Multi screen layouts</h3>
        <p>Lorem ipsum dolor sit amet, consectetur adipiscing elit. Aenean eros dolor, pharetra eu tincidunt et, sagittis et mi.</p>
        <ol class="list--links list--reset">
          <li><a href="#">Layout basics</a></li>
          <li><a href="#">Basics layouts</a></li>
          <li><a href="#">Layout patterns</a></li>
        </ol>
      </li>
    </ul>

  </div>

</section>
>>>>>>> bb2a9953
<|MERGE_RESOLUTION|>--- conflicted
+++ resolved
@@ -331,8 +331,6 @@
 </div>
 
 <section class="styleguide__articles-section">
-
-<<<<<<< HEAD
   <div class="articles-section">
     <div class="container">
       <div class="articles-section__container g-wide--push-1 g-wide--pull-1">
@@ -363,11 +361,13 @@
     </div>
   </div>
 </section>
-=======
+
+<div class="container">
+  <h3 class="styleguide__module-title">Guides section</h3>
+</div>
+
 <section class="styleguide__guides-section">
-
   <div class="guides-section">
-
     <header class="container">
         <h2 class="xlarge">Guides Section</h2>
         <p>Lorem ipsum dolor sit amet, consectetur adipiscing elit. Sed vitae varius augue, eu varius dolor.</p>
@@ -411,8 +411,5 @@
         </ol>
       </li>
     </ul>
-
   </div>
-
-</section>
->>>>>>> bb2a9953
+</section>