/**
*
* Home header
*
* Google Web Fundamentals
*
* R/GA 2014
* @author Pedro Duarte
* @author Antoine Grelard
*
**/

.home-header {
  background: $colorBlue;
  color: #ffffff;
  position: relative;
  padding-bottom: $lineHeight*3;
  margin-bottom: $lineHeight*3;

  &:after {
    @extend .icon-star:before;
    font-family: $fontIcon;
    position: absolute;
    display: block;
    width: 100%;
    margin: 0 auto;
    font-size: 50px;
    bottom: -10px;

    @include medium {
      font-size: 130px;
      bottom: 0;
    }

    font-weight: 500;
    color: #78cfa9;
  }

<<<<<<< HEAD
  @include medium {
    padding-bottom: $lineHeight*4;
  }

  & h1 {
    @include type--huge;
    padding-top: $lineHeight*2;

    @include medium {
      padding-top: $lineHeight*5;
    }
  }
=======
.home-header h1 {
  @include type--huge;

  @include small-only {
    @include type--xxlarge;
  }

  padding-top: $lineHeight*2;

  @include medium {
    padding-top: $lineHeight*5;
  }
}

.home-header p {
  @include type--large;

  @include medium {
    padding-top: 0;
  }
}
>>>>>>> e627ad4d

  & p {
    @include type--large;

    @include medium {
      padding-top: 0;
    }
  }

  & a {
    margin-top: $lineHeight*2 + $lineHeight/2;
  }
}
<|MERGE_RESOLUTION|>--- conflicted
+++ resolved
@@ -36,42 +36,23 @@
     color: #78cfa9;
   }
 
-<<<<<<< HEAD
   @include medium {
     padding-bottom: $lineHeight*4;
   }
 
   & h1 {
     @include type--huge;
+
+    @include small-only {
+     @include type--xxlarge;
+    }
+
     padding-top: $lineHeight*2;
 
     @include medium {
-      padding-top: $lineHeight*5;
+     padding-top: $lineHeight*5;
     }
   }
-=======
-.home-header h1 {
-  @include type--huge;
-
-  @include small-only {
-    @include type--xxlarge;
-  }
-
-  padding-top: $lineHeight*2;
-
-  @include medium {
-    padding-top: $lineHeight*5;
-  }
-}
-
-.home-header p {
-  @include type--large;
-
-  @include medium {
-    padding-top: 0;
-  }
-}
->>>>>>> e627ad4d
 
   & p {
     @include type--large;
@@ -84,4 +65,4 @@
   & a {
     margin-top: $lineHeight*2 + $lineHeight/2;
   }
-}
+}