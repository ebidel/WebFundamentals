/**
*
* Main Navigation
*
* Google Web Essentials
*
* R/GA 2014
* @author Pedro Duarte
* @author Antoine Grelard
*
**/

.main-nav {
<<<<<<< HEAD
  background: #ffffff;

  @include medium {
    background-color: $colorGrayDark;
  }
=======
  background-color: #404040;
>>>>>>> 28d67bf7
}

.main-nav__list {
  margin: 0;
  padding: 0;
  overflow: hidden;

  @include medium {
    text-align: center;
    @include container;
  }
}

.main-nav__item {
  list-style: none;
  display: block;
  background-color: $colorGray;

  @include small-only {
    &.main-nav__item--logo {
      display: none;
    }
  }

  @include medium {
    float: left;
    background-color: transparent;
    width: 20%;
  }

  // Remove the margin-top apart from first-child
  &:first-child ~ .main-nav__item {
    padding-top: 0;
  }
}

.main-nav__link {
  color: $colorGrayDark;
  font-family: $fontHighlight;
  @include type--large;
  margin-bottom: 1px;

  display: block;

  padding-top: $lineHeight/2;
  padding-bottom: ($lineHeight/2) - 1;

  @include small-only {
    @include container;
  }

  @include medium {
    // padding-bottom: $lineHeight;
    color: #ffffff;
  }

  @include wide {
    padding-bottom: $lineHeight;
  }

  &:hover {
    text-decoration: none;
  }
}

.main-nav__list--child {
  padding-top: 0;
}

.main-nav__item--child {
  padding-top: 0;
}

.main-nav__link--child {
  background: #ffffff;
  @include type--base;
  padding-top: $lineHeight/2;
  padding-bottom: ($lineHeight/2) - 1;
}


.main-nav__subnav {
  @include medium {
    display: none;
  }
}<|MERGE_RESOLUTION|>--- conflicted
+++ resolved
@@ -11,25 +11,22 @@
 **/
 
 .main-nav {
-<<<<<<< HEAD
   background: #ffffff;
+  position: relative;
 
   @include medium {
     background-color: $colorGrayDark;
   }
-=======
-  background-color: #404040;
->>>>>>> 28d67bf7
 }
 
 .main-nav__list {
   margin: 0;
   padding: 0;
-  overflow: hidden;
 
   @include medium {
     text-align: center;
     @include container;
+    position: static;
   }
 }
 
@@ -72,8 +69,9 @@
   }
 
   @include medium {
-    // padding-bottom: $lineHeight;
+    margin-bottom: 0;
     color: #ffffff;
+    @include type--medium;
   }
 
   @include wide {
@@ -91,6 +89,10 @@
 
 .main-nav__item--child {
   padding-top: 0;
+
+  &:before {
+    display: none;
+  }
 }
 
 .main-nav__link--child {
@@ -98,11 +100,45 @@
   @include type--base;
   padding-top: $lineHeight/2;
   padding-bottom: ($lineHeight/2) - 1;
+
+  @include medium {
+    color: $colorText;
+
+    // Only override links inside list
+    .main-nav__list--child & {
+      @include type--large;
+    }
+  }
 }
 
 
-.main-nav__subnav {
+.main-nav__secondary-nav {
   @include medium {
+    background-color: #ffffff;
+    position: absolute;
+    left: 0;
+    right: 0;
+    border-bottom: 2px solid $colorGrayDark;
+    padding-bottom: ($lineHeight*2) - 2;
+
     display: none;
+
+    li:hover & {
+      display: block;
+    }
   }
+}
+
+
+.main-nav__secondary-content {
+  @include medium {
+    @include container;
+    text-align: left;
+  }
+}
+
+.main-nav__link--explore {
+  // font-size: $fontBase;
+  font-weight: 600;
+  color: $colorHighlight;
 }