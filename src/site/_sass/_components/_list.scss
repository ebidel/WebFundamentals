/**
*
* List
*
* Google Web Fundamentals
*
* R/GA 2014
* @author Pedro Duarte
* @author Antoine Grelard
*
**/

ul,
ol {
  list-style: none;
  margin: 0;

  @include small-only {
    padding-left: 0;
  }
}

ul li {
  position: relative;
  padding-left: 16px;
  @include bullet-type("", icon-bullet);

  &:before {
    font-size: 4px;
  }
}

ol {
  counter-reset: list;
  > li {
    @include numbered-list;
    position: relative;
    padding-left: 32px;

    // This selected every adjacent <li>
    // from the 10th and overrides the
    // content property of each
    &:nth-child(10n) ~ li:before,
    &:nth-child(10n):before {
      content: counter(list);
    }

  }
}

ul ol {
  padding-top: 0;
}

ol ul {
  padding-top: 0;
}


/*==========  LIST LINKS  ==========*/

ul.list-links {
  li:before {
    display: none;
  }
  a {
    @include bullet-type("", icon-bullet);

    &:before {
      font-size: 4px;
    }

    font-weight: 400;
  }

  &.list-links--primary {
    a {
      @include bullet-type("", icon-chevron-right);
      font-weight: 400;
      font-family: $fontHighlight;
      line-height: 1; // fixes baseline grid alignment
      text-decoration: none;
    }
  }
}

ol.list-links {
  li {
    &:before {
      display: none;
    }

    a {
      display: inline-block;
      @include numbered-list;
      font-weight: 300;
    }

    &:nth-child(10n) ~ li a:before,
    &:nth-child(10n) a:before {
      content: counter(list);
    }
  }

  &.list-links--secondary {
    a:before {
      display: none;
    }
  }
}

.list-links--secondary {
  @include type--base;
  padding-left: 0;

  li {
    padding-left: 0;
  }
}

/*==========  ANCHOR LIST  ==========*/

.list-anchor {
  padding-left: 0;

  li {
    @include type--base;
    padding-top: 0;
    padding-left: 0;

    &:before {
      display: none
    }

  }

  a {
    @include bullet-type("", icon-bullet);
    line-height: 1; // fixes baseline grid alignment
    display: inline-block;
    padding-left: 16px;

    &:before {
      font-size: 4px;
    }
  }
}

/*==========  SMALL LIST  ==========*/

.list-small {

  li {
    @include medium {
      @include type--small;
      padding-top: 0;
    }
  }
}

/*==========  CENTERED LIST  ==========*/

.list-centered {
  text-align: center;
  padding-left: 0;
}

/*==========  FEATURED LIST  ==========*/

.featured-list {
  padding-top: $lineHeight * 3;
  padding-bottom: $lineHeight * 3;
}

.featured-list__item {
  background: #ffffff;
  padding-left: 0;
  padding-top: $lineHeight;
  padding-bottom: $lineHeight;

  @include medium {
    min-height: $lineHeight * 13;
    padding: $lineHeight * 2 32px;
  }

  margin-top: $lineHeight;

  &:first-child {
    margin-top: 0;
  }

  p {
    margin-bottom: $lineHeight;
  }
}

.featured-list__img-wrapper {
  display: none;
  position: relative;
  padding-top: $lineHeight;
  margin: 0 -5%;

  @include medium {
    display: block;
    padding-top: 0;
    margin: 0;
  }
}

.featured-list__img {
  @include medium {
    padding-top: 60.8%;
    padding-bottom: 0;
    height: 0;
    overflow: hidden;
    position: absolute;
    width: 100%;

  }

  img {
    display: block;
    margin: 0 auto;
    max-width: 100%;

    @include medium {
      margin: 0;
      position: absolute;
      top: 0;
      height: 100%;
      width: 100%;
      left: 0;
    }
  }
}

/*==========  RELATED GUIDES LIST  ==========*/
.related-guides-list {
  font-family: $fontHighlight;
  padding-top: 0;
  padding-left: 0;

  @include medium {
    padding-top: $lineHeight
  }

  @include wide {
    padding-top: 0
  }

  & p {
    padding-top: 0;
  }

  & .tag {
    padding-top: 0;
  }

  & li {
    padding-top: $lineHeight;
    padding-bottom: $lineHeight - 1;
    border-bottom: 1px solid $colorGrayKeyline;

    &:last-child {
      border-color: transparent;
    }

    @include medium {
      padding-top: 0;
      padding-bottom: 0;
      border-color: transparent;
    }
  }
}

/*==========  LIST RESET  ==========*/

.list--reset {
  padding-left: 0;

  li {
    padding-left: 0;
  }

  &.list-links a:before,
  & li:before {
    display: none !important; // Fine to use !important when we are forcing an override
  }
}


/*==========  LESSONS  ==========*/
.list-lessons {
  padding-left: 0;

  & a {
    color: #ffffff;
  }

  & .current {
    &,
    a {
      text-decoration: none;
      cursor: default;
    }

    & .icon {
      font-size: $fontSmall;
      display: inline-block;
      background: rgba(#000000, .2);
      border-radius: 100%;
      width: 26px;
      line-height: 26px;
      text-align: center;
      margin-left: 7px;
    }
  }

}


/*==========  GUIDES INTO - used on homepage  ==========*/
.list-guides-intro {
  margin-bottom: $lineHeight*2;

  @include small-only {
    padding-top: $lineHeight*2;
  }

  & li {
    border-bottom: 1px solid $colorGrayKeyline;
    padding-bottom: ($lineHeight*2) - 1;
    margin-bottom: ($lineHeight*2);

    @include medium {
      border-color: transparent;
      padding-bottom: 0;
    }

    &:last-child {
      border-bottom: transparent;
      margin-bottom: 0;
    }
  }
<<<<<<< HEAD

  & h3 {
    margin-bottom: $lineHeight;
  }
=======
}

/*==========  ARTICLE LIST  ==========*/
.articles-list {
  padding-left: 0;
}

.articles-list__item {

  padding-bottom: $lineHeight * 2;

  &:last-child {
    padding-bottom: $lineHeight * 2 + 1;
  }

  padding-left: 0;

  &:before {
    content: "";
    display: block;
    width: 40%;
    height: 1px;
    box-shadow: inset 0 1px 0 0 $colorGrayKeyline;
    margin-right: 0;
    margin-left: 30%;
  }

  h3 {
    a:hover {
      text-decoration: none;
    }
  }

  p {
    margin-top: $lineHeight;
    margin-bottom: $lineHeight;
  }

  &:first-child {
    padding-top: 0;

    @include medium {
      padding-top: $lineHeight - 2;
    }

    &:before {
      display: none;
    }
  }

}

/*==========  GUIDES LIST  ==========*/
.guides-list {
  overflow: hidden;

  @include medium {
    @include flexbox;
    -webkit-justify-content: space-between;
    justify-content: space-between;
    -webkit-flex-wrap: wrap;
    flex-wrap: wrap;

    padding-top: $lineHeight*2;
  }
}

.guides-list__item {
  padding: 0;
  background: #ffffff;
  margin-top: $lineHeight;
  margin-bottom: 0;

  @include medium {
    @include flexbox;
    flex-direction: column;
    -webkit-flex-direction: column;

    flex-wrap: wrap;
    -webkit-flex-wrap: wrap;
  }

  h3 {
    margin: 0 32px;
  }

  p {
    margin: $lineHeight 32px 0;
  }

  .primary-content {
    @include medium {
      flex: 1;
      -webkit-flex: 1;
    }
  }

  .secondary-content {
    position: relative;
    // background: #f5f5f5;
    margin-top: ($lineHeight*2) - 1;
    border-top: 1px solid $colorGrayKeyline;

    @include medium {
      width: 100%; // needed due to parent being flex
    }

    .icon-circle {
      position: absolute;
      top: -$lineHeight - 2;
      left: 50%;
      margin-left: -21px;
      border: 2px solid #ffffff;

      & i {
        font-size: 23px;
      }
    }
  }

  ol {
    margin: $lineHeight 0 0;
    padding: $lineHeight*2 0 $lineHeight*2;
    margin-top: 0;
  }

  &:before {
    display: none;
  }
>>>>>>> bca5e897
}<|MERGE_RESOLUTION|>--- conflicted
+++ resolved
@@ -305,12 +305,12 @@
     }
 
     & .icon {
-      font-size: $fontSmall;
+      font-size: 10px;
       display: inline-block;
       background: rgba(#000000, .2);
       border-radius: 100%;
-      width: 26px;
-      line-height: 26px;
+      width: $lineHeight;
+      line-height: $lineHeight;
       text-align: center;
       margin-left: 7px;
     }
@@ -322,10 +322,7 @@
 /*==========  GUIDES INTO - used on homepage  ==========*/
 .list-guides-intro {
   margin-bottom: $lineHeight*2;
-
-  @include small-only {
-    padding-top: $lineHeight*2;
-  }
+  padding-top: $lineHeight*2;
 
   & li {
     border-bottom: 1px solid $colorGrayKeyline;
@@ -342,28 +339,22 @@
       margin-bottom: 0;
     }
   }
-<<<<<<< HEAD
 
   & h3 {
     margin-bottom: $lineHeight;
   }
-=======
 }
 
 /*==========  ARTICLE LIST  ==========*/
 .articles-list {
-  padding-left: 0;
+  padding: ($lineHeight * 3) 0 ($lineHeight * 2 + 1);
 }
 
 .articles-list__item {
-
-  padding-bottom: $lineHeight * 2;
-
-  &:last-child {
-    padding-bottom: $lineHeight * 2 + 1;
-  }
-
-  padding-left: 0;
+  padding-left: 0;
+  padding-bottom: $lineHeight*2;
+  margin-bottom: $lineHeight*2;
+  position: relative;
 
   &:before {
     content: "";
@@ -372,30 +363,34 @@
     height: 1px;
     box-shadow: inset 0 1px 0 0 $colorGrayKeyline;
     margin-right: 0;
-    margin-left: 30%;
-  }
-
-  h3 {
-    a:hover {
-      text-decoration: none;
-    }
-  }
-
-  p {
-    margin-top: $lineHeight;
-    margin-bottom: $lineHeight;
-  }
-
-  &:first-child {
-    padding-top: 0;
-
-    @include medium {
-      padding-top: $lineHeight - 2;
-    }
-
+    position: absolute;
+    bottom: 0;
+    left: 50%;
+    margin-left: -20%;
+  }
+
+  &:last-child {
     &:before {
       display: none;
     }
+  }
+
+  & h3 {
+    padding-top: 0;
+
+    & a {
+      text-decoration: none;
+      border-bottom: 1px solid;
+      padding-bottom: 0px;
+
+      &:hover {
+        border-bottom: none;
+      }
+    }
+  }
+
+  & p {
+    margin-top: $lineHeight;
   }
 
 }
@@ -430,11 +425,21 @@
     -webkit-flex-wrap: wrap;
   }
 
-  h3 {
+  & h3 {
     margin: 0 32px;
-  }
-
-  p {
+
+    & a {
+      text-decoration: none;
+      border-bottom: 1px solid;
+      padding-bottom: 1px;
+
+      &:hover {
+        border-bottom: none;
+      }
+    }
+  }
+
+  & p {
     margin: $lineHeight 32px 0;
   }
 
@@ -477,5 +482,4 @@
   &:before {
     display: none;
   }
->>>>>>> bca5e897
 }