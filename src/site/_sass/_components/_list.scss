/**
*
* List
*
* Google Web Fundamentals
*
* R/GA 2014
* @author Pedro Duarte
* @author Antoine Grelard
*
**/

ul,
ol {
  list-style: none;
  margin: 0;

<<<<<<< HEAD
  li.current{
    color: $colorGray;
    pointer-events: none;
    cursor: default;
    a {
      color: $colorGray;
    }
=======
  @include small-only {
    padding-left: 0;
>>>>>>> 8325ae66
  }
}

ul li {
  position: relative;
  padding-left: 16px;
  @include bullet-type("#");
}

ol {
  counter-reset: list;
  > li {
    @include numbered-list;
    position: relative;
    padding-left: 32px;

    // This selected every adjacent <li>
    // from the 10th and overrides the
    // content property of each
    &:nth-child(10n) ~ li:before,
    &:nth-child(10n):before {
      content: counter(list);
    }

  }
}

ul ol {
  padding-top: 0;
}

ol ul {
  padding-top: 0;
}


/*==========  LIST LINKS  ==========*/

ul.list-links {
  li:before {
    display: none;
  }
  a {
    @include bullet-type("#");
    font-weight: 400;
  }

  &.list-links--primary {
    a {
      @include bullet-type("", icon-cheveron-right);
      font-weight: 400;
      font-family: $fontHighlight;
      line-height: 1; // fixes baseline grid alignment
    }
  }
}

ol.list-links {
  li {
    &:before {
      display: none;
    }

    a {
      display: inline-block;
      @include numbered-list;
      font-weight: 300;
    }

    &:nth-child(10n) ~ li a:before,
    &:nth-child(10n) a:before {
      content: counter(list);
    }
  }

  &.list-links--secondary {
    a:before {
      display: none;
    }
  }
}

.list-links--secondary {
  @include type--base;
  padding-left: 0;

  li {
    padding-left: 0;
  }

  @include medium {
    @include type--small
  }
}

ol.list--variation {
  @include type--small;
  padding-top: 0;
  li {
    a:before {
      content: $icon-cheveron-right " 0" counter(list);
      font-family: $fontIcon;
      font-size: 13px;
    }
  }
}

/*==========  ANCHOR LIST  ==========*/

.list-anchor {
  padding-left: 0;

  li {
    @include type--base;
    padding-top: 0;
    padding-left: 0;

    &:before {
      display: none
    }

    @include medium {
      @include type--small;
      padding-top: 0;
    }
  }

  a:before {
    content: "#";
    display: inline-block;
    padding-right: 5px;
  }
}

/*==========  CENTERED LIST  ==========*/

.list-centered {
  text-align: center;
  padding-left: 0;
}

/*==========  FEATURED LIST  ==========*/

.featured-list {
  padding-top: $lineHeight * 3;
  padding-bottom: $lineHeight * 3;
}

.featured-list__item {
  background: #ffffff;
  padding-left: 0;
  padding-top: $lineHeight;
  padding-bottom: $lineHeight;

  @include medium {
    min-height: $lineHeight * 13;
    padding: $lineHeight * 2 32px;
  }

  margin-top: $lineHeight;

  &:first-child {
    margin-top: 0;
  }

  p {
    margin-bottom: $lineHeight;
  }
}

.featured-list__img-wrapper {
  display: none;
  position: relative;
  padding-top: $lineHeight;
  margin: 0 -5%;

  @include medium {
    display: block;
    padding-top: 0;
    margin: 0;
  }
}

.featured-list__img {
  @include medium {
    padding-top: 60.8%;
    padding-bottom: 0;
    height: 0;
    overflow: hidden;
    position: absolute;
    width: 100%;

  }

  img {
    display: block;
    margin: 0 auto;
    max-width: 100%;

    @include medium {
      margin: 0;
      position: absolute;
      top: 0;
      height: 100%;
      width: 100%;
      left: 0;
    }
  }
}

/*==========  RELATED GUIDES LIST  ==========*/
.related-guides-list {
  font-family: $fontHighlight;
  padding-top: 0;
<<<<<<< HEAD
  @include medium {padding-top: $lineHeight}
  @include wide {padding-top: 0}
=======
  padding-left: 0;

  @include medium {
    padding-top: $lineHeight
  }

  @include wide {
    padding-top: 0
  }
>>>>>>> 8325ae66

  p {
    padding-top: 0;
  }

  .tag {
    padding-top: 0;
  }

  li {
    padding-top: $lineHeight;
    padding-bottom: $lineHeight - 1;
<<<<<<< HEAD
=======
    border-bottom: 1px solid $colorGrayKeyline;

    &:last-child {
      border-color: transparent;
    }
>>>>>>> 8325ae66

    @include medium {
      padding-top: 0;
      padding-bottom: 0;
<<<<<<< HEAD
=======
      border-color: transparent;
>>>>>>> 8325ae66
    }
  }
}

/*==========  LIST RESET  ==========*/

.list--reset {
  li {
    padding-left: 0;
  }

  &.list-links a:before,
  & li:before {
    display: none !important; // Fine to use !important when we are forcing an override
  }
}


/*==========  LESSONS  ==========*/
.list-lessons {
  background: $colorGrayDark;
  padding: 0 $lineHeight $lineHeight;
  margin-top: $lineHeight;
  text-align: center;
  color: #ffffff;
  font-family: $fontHighlight;
  white-space: pre-line; // Clearing inline-block li's

  & a {
    color: #ffffff;
  }

  & li {
    display: inline-block;
    width: auto;
    clear: both;
    padding-left: 0;

    &:before {
      display: inline-block;
      position: static;
      padding-right: 16px;
    }
  }

  & .current {
    &,
    a {
      color: $colorGrayKeyline;
    }

    // Selecting every adjacent element after .current
    ~ li {
      @include type--xlarge;
      padding-top: 0;

      @include medium {
        padding-top: 0;
      }

      &:before {
        font-weight: 400;
      }
    }
  }

}


/*==========  GUIDES INTO - used on homepage  ==========*/
.list-guides-intro {
  margin-bottom: $lineHeight*2;

  @include small-only {
    padding-top: $lineHeight*2;
  }

  li {
    border-bottom: 1px solid $colorGrayKeyline;
    padding-bottom: ($lineHeight*2) - 1;
    margin-bottom: ($lineHeight*2);

    @include medium {
      border-color: transparent;
      padding-bottom: 0;
    }
  }
}<|MERGE_RESOLUTION|>--- conflicted
+++ resolved
@@ -15,18 +15,8 @@
   list-style: none;
   margin: 0;
 
-<<<<<<< HEAD
-  li.current{
-    color: $colorGray;
-    pointer-events: none;
-    cursor: default;
-    a {
-      color: $colorGray;
-    }
-=======
   @include small-only {
     padding-left: 0;
->>>>>>> 8325ae66
   }
 }
 
@@ -241,10 +231,6 @@
 .related-guides-list {
   font-family: $fontHighlight;
   padding-top: 0;
-<<<<<<< HEAD
-  @include medium {padding-top: $lineHeight}
-  @include wide {padding-top: 0}
-=======
   padding-left: 0;
 
   @include medium {
@@ -254,7 +240,6 @@
   @include wide {
     padding-top: 0
   }
->>>>>>> 8325ae66
 
   p {
     padding-top: 0;
@@ -267,22 +252,16 @@
   li {
     padding-top: $lineHeight;
     padding-bottom: $lineHeight - 1;
-<<<<<<< HEAD
-=======
     border-bottom: 1px solid $colorGrayKeyline;
 
     &:last-child {
       border-color: transparent;
     }
->>>>>>> 8325ae66
 
     @include medium {
       padding-top: 0;
       padding-bottom: 0;
-<<<<<<< HEAD
-=======
       border-color: transparent;
->>>>>>> 8325ae66
     }
   }
 }
