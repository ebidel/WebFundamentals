--- conflicted
+++ resolved
@@ -24,15 +24,10 @@
   font-family: $fontDefault;
   font-size: $fontBase;
   line-height: 1.6250em; /* 26px */
-<<<<<<< HEAD
-  // line-height: leading($fontBase);
 
-	@include media-query(large) {
-		margin-left: $sidebarWidth;
-	}
-
-  @include gridBaseline();
-=======
+  @include media-query(large) {
+    margin-left: $sidebarWidth;
+  }
 
   @include gridBaseline();
 }
@@ -47,5 +42,4 @@
     float: left;
     width: 50%;
   }
->>>>>>> 5f17af6d
 }