<?xml version="1.0" standalone="no"?>
<!DOCTYPE svg PUBLIC "-//W3C//DTD SVG 1.1//EN" "http://www.w3.org/Graphics/SVG/1.1/DTD/svg11.dtd" >
<svg xmlns="http://www.w3.org/2000/svg">
<metadata>
<<<<<<< HEAD
Created by FontForge 20120731 at Thu May  8 11:54:50 2014
 By Antoine Grelard
Created by Antoine Grelard with FontForge 2.0 (http://fontforge.sf.net)
=======
Created by FontForge 20120731 at Thu May  8 12:16:26 2014
 By Pedro Duarte
Created by Pedro Duarte with FontForge 2.0 (http://fontforge.sf.net)
>>>>>>> e932fe7fd84839d0d33b24681ba81f146821bbff
</metadata>
<defs>
<font id="icons" horiz-adv-x="512" >
  <font-face 
    font-family="icons"
    font-weight="500"
    font-stretch="normal"
    units-per-em="512"
    panose-1="2 0 6 3 0 0 0 0 0 0"
    ascent="448"
    descent="-64"
    bbox="-0.0208333 -64 512 448"
    underline-thickness="25"
    underline-position="-52"
    unicode-range="U+E001-E018"
  />
<missing-glyph horiz-adv-x="187" 
d="M17 0v341h136v-341h-136zM34 17h102v307h-102v-307z" />
    <glyph glyph-name=".notdef" horiz-adv-x="187" 
d="M17 0v341h136v-341h-136zM34 17h102v307h-102v-307z" />
    <glyph glyph-name=".null" horiz-adv-x="0" 
 />
    <glyph glyph-name="nonmarkingreturn" horiz-adv-x="170" 
 />
    <glyph glyph-name="uniE001" unicode="&#xe001;" 
d="M0 -64v512h512v-512h-512z" />
    <glyph glyph-name="uniE002" unicode="&#xe002;" 
d="M512 448v-154l-256 -204l-256 204v154l256 -205z" />
    <glyph glyph-name="uniE003" unicode="&#xe003;" horiz-adv-x="306" 
d="M0 448h104l202 -257l-202 -255h-104l201 255z" />
    <glyph glyph-name="uniE004" unicode="&#xe004;" horiz-adv-x="307" 
d="M159 192l148 -256h-159l-148 256l148 256h159z" />
    <glyph glyph-name="uniE005" unicode="&#xe005;" horiz-adv-x="307" 
d="M0 448h159l148 -256l-148 -256h-159l148 256z" />
    <glyph glyph-name="uniE006" unicode="&#xe006;" 
d="M256 294l-256 -204v153l256 205l256 -205v-153z" />
    <glyph glyph-name="uniE007" unicode="&#xe007;" 
d="M452 448l60 -60l-452 -452l-60 60zM60 448l452 -452l-60 -60l-452 452z" />
    <glyph glyph-name="uniE008" unicode="&#xe008;" 
d="M512 160l-77 -32q-4 -12 -7 -18l32 -76l-45 -45l-77 31q-12 -6 -18 -8l-32 -76h-64l-32 76q-15 5 -19 7l-75 -31l-45 45l30 76q-6 12 -8 19l-75 32v64l75 32q2 7 8 19l-31 75l45 45l76 -30q4 2 19 7l32 76h64l32 -76q12 -4 18 -7l76 31l45 -45l-31 -77q6 -12 8 -18
l76 -32v-64zM256 80q46 0 78.5 32.5t32.5 79.5t-32.5 79.5t-78.5 32.5t-79 -33t-33 -79t33 -79t79 -33z" />
    <glyph glyph-name="uniE009" unicode="&#xe009;" 
d="M0 192l256 256l256 -256l-256 -256z" />
    <glyph glyph-name="uniE00A" unicode="&#xe00a;" horiz-adv-x="116" 
d="M116 111h-116v337h116v-337zM116 -64h-116v93h116v-93z" />
    <glyph glyph-name="uniE00B" unicode="&#xe00b;" 
d="M219 6h-113l-106 186l106 186h113l-105 -186zM293 378h113l106 -186l-106 -186h-113l105 186z" />
    <glyph glyph-name="uniE00C" unicode="&#xe00c;" horiz-adv-x="392" 
d="M205 80h-57l-24 -144h-70l24 144h-78v65h89l15 92h-78v65h89l24 146h69l-23 -146h56l24 146h70l-24 -146h81v-65h-91l-16 -92h81v-65h-91l-24 -144h-70zM159 145h56l16 92h-57z" />
    <glyph glyph-name="uniE00D" unicode="&#xe00d;" 
d="M0 -23l116 291l233 -291h-349zM236 155l160 217l116 -395h-163zM140 349q0 58 58 58t58 -58t-58 -58t-58 58z" />
    <glyph glyph-name="uniE00E" unicode="&#xe00e;" horiz-adv-x="442" 
d="M0 448h442v-512h-442v512zM419 -41v466h-396v-466h396zM58 308v47h326v-47h-326zM58 204v46h326v-46h-326zM58 99v46h279v-46h-279z" />
    <glyph glyph-name="uniE00F" unicode="&#xe00f;" 
d="M0 372v76h512v-76h-512zM0 220v76h512v-76h-512zM0 69v76h512v-76h-512z" />
    <glyph glyph-name="uniE010" unicode="&#xe010;" 
d="M0 227h512v-70h-512v70z" />
    <glyph glyph-name="uniE011" unicode="&#xe011;" 
d="M36 156l-36 36l123 122l36 -36zM123 70l-123 122l36 36l123 -122zM476 228l36 -36l-123 -122l-36 36zM389 314l123 -122l-36 -36l-123 122zM33 204v-24h411v24h-411z" />
    <glyph glyph-name="uniE012" unicode="&#xe012;" 
d="M221 37q0 35 35 35t35 -35t-35 -35t-35 35zM402 258q-67 76 -169 76q-89 0 -156 -62q-66 -62 -71 -152h-6v3v3q0 106 75 181t181 75q110 0 185 -80zM237 42l26 -23l221 246l-26 24zM444 189l43 47q25 -51 25 -110v-2q0 -2 -0.5 -5t-0.5 -7l-53 20q-3 27 -14 57z" />
    <glyph glyph-name="uniE013" unicode="&#xe013;" 
d="M221 448h70v-512h-70v512zM0 227h512v-70h-512v70z" />
    <glyph glyph-name="uniE014" unicode="&#xe014;" horiz-adv-x="344" 
d="M100 76q0 48 17 73q18 26 61 56q24 16 37 36t13 49q0 28 -16 46q-15 17 -44 17q-22 0 -38 -14t-16 -42h-113l-1 2q-1 71 46 108q53 41 122 41q76 0 129 -46q47 -41 47 -112q0 -42 -26 -79q-24 -34 -65 -56q-22 -14 -30 -33q-7 -15 -7 -46h-116zM209 -64h-104v81h104v-81z
" />
    <glyph glyph-name="uniE015" unicode="&#xe015;" horiz-adv-x="372" 
d="M372 448l-200 -512h-172l201 512h171z" />
    <glyph glyph-name="uniE016" unicode="&#xe016;" 
d="M182 162l-182 52l36 108l177 -75l-13 201h119l-15 -205l172 73l36 -109l-183 -52l121 -152l-95 -67l-103 168l-101 -162l-96 64z" />
    <glyph glyph-name="uniE017" unicode="&#xe017;" 
d="M0 92l50 104l301 -145l-50 -104zM512 386l-211 -439l-105 50l212 439z" />
    <glyph glyph-name="uniE018" unicode="&#xe018;" 
d="M314 192q0 -24 -17 -41t-41 -17t-41 17t-17 41t17 41t41 17t41 -17t17 -41zM256 320q-53 0 -90.5 -37.5t-37.5 -90.5t37.5 -90.5t90.5 -37.5t90.5 37.5t37.5 90.5t-37.5 90.5t-90.5 37.5zM256 343q63 0 107 -44t44 -107t-44 -107t-107 -44t-107 44t-44 107t44 107t107 44
zM256 436q-101 0 -172.5 -71.5t-71.5 -172.5t71.5 -172.5t172.5 -71.5t172.5 71.5t71.5 172.5t-71.5 172.5t-172.5 71.5zM256 448q106 0 181 -75t75 -181t-75 -181t-181 -75t-181 75t-75 181t75 181t181 75z" />
  </font>
</defs></svg><|MERGE_RESOLUTION|>--- conflicted
+++ resolved
@@ -2,15 +2,9 @@
 <!DOCTYPE svg PUBLIC "-//W3C//DTD SVG 1.1//EN" "http://www.w3.org/Graphics/SVG/1.1/DTD/svg11.dtd" >
 <svg xmlns="http://www.w3.org/2000/svg">
 <metadata>
-<<<<<<< HEAD
-Created by FontForge 20120731 at Thu May  8 11:54:50 2014
- By Antoine Grelard
-Created by Antoine Grelard with FontForge 2.0 (http://fontforge.sf.net)
-=======
-Created by FontForge 20120731 at Thu May  8 12:16:26 2014
+Created by FontForge 20120731 at Thu May  8 12:27:35 2014
  By Pedro Duarte
 Created by Pedro Duarte with FontForge 2.0 (http://fontforge.sf.net)
->>>>>>> e932fe7fd84839d0d33b24681ba81f146821bbff
 </metadata>
 <defs>
 <font id="icons" horiz-adv-x="512" >
