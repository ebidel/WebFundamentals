--- conflicted
+++ resolved
@@ -2,11 +2,7 @@
 <!DOCTYPE svg PUBLIC "-//W3C//DTD SVG 1.1//EN" "http://www.w3.org/Graphics/SVG/1.1/DTD/svg11.dtd" >
 <svg xmlns="http://www.w3.org/2000/svg">
 <metadata>
-<<<<<<< HEAD
-Created by FontForge 20120731 at Mon May 12 18:53:06 2014
-=======
-Created by FontForge 20120731 at Tue May 13 18:00:32 2014
->>>>>>> 8d214418
+Created by FontForge 20120731 at Tue May 13 18:02:18 2014
  By Pedro Duarte
 Created by Pedro Duarte with FontForge 2.0 (http://fontforge.sf.net)
 </metadata>
