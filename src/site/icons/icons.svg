--- conflicted
+++ resolved
@@ -5,21 +5,9 @@
 -->
 <svg xmlns="http://www.w3.org/2000/svg">
 <metadata>
-<<<<<<< HEAD
-Created by FontForge 20120731 at Wed Apr 30 13:06:10 2014
+Created by FontForge 20120731 at Wed Apr 30 13:28:54 2014
  By Andrew Hawkes
 Created by Andrew Hawkes with FontForge 2.0 (http://fontforge.sf.net)
-=======
-<<<<<<< HEAD
-Created by FontForge 20120731 at Wed Apr 30 11:30:21 2014
- By Pedro Duarte
-Created by Pedro Duarte with FontForge 2.0 (http://fontforge.sf.net)
-=======
-Created by FontForge 20120731 at Wed Apr 30 11:51:58 2014
- By Antoine Grelard
-Created by Antoine Grelard with FontForge 2.0 (http://fontforge.sf.net)
->>>>>>> 976062a2fa949149c2a13d1803a5f83598779e6f
->>>>>>> d71638d2
 </metadata>
 <defs>
 <font id="icons" horiz-adv-x="512" >
