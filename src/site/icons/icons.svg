<?xml version="1.0" standalone="no"?>
<!DOCTYPE svg PUBLIC "-//W3C//DTD SVG 1.1//EN" "http://www.w3.org/Graphics/SVG/1.1/DTD/svg11.dtd" >
<!--
2014-5-12: Created.
-->
<svg xmlns="http://www.w3.org/2000/svg">
<metadata>
<<<<<<< HEAD
Created by FontForge 20120731 at Mon May 12 16:00:23 2014
 By Antoine Grelard
Created by Antoine Grelard with FontForge 2.0 (http://fontforge.sf.net)
=======
Created by FontForge 20120731 at Mon May 12 15:29:58 2014
 By Pedro Duarte
Created by Pedro Duarte with FontForge 2.0 (http://fontforge.sf.net)
>>>>>>> 134fb1ba
</metadata>
<defs>
<font id="icons" horiz-adv-x="512" >
  <font-face 
    font-family="icons"
    font-weight="500"
    font-stretch="normal"
    units-per-em="512"
    panose-1="2 0 6 3 0 0 0 0 0 0"
    ascent="448"
    descent="-64"
    bbox="-0.0441687 -64 512 448"
    underline-thickness="25.6"
    underline-position="-51.2"
    unicode-range="U+E001-E018"
  />
    <missing-glyph />
    <glyph glyph-name="uniE001" unicode="&#xe001;" 
d="M0 -64v512h512v-512h-512z" />
    <glyph glyph-name="uniE002" unicode="&#xe002;" 
d="M512 448v-154l-256 -204l-256 204v154l256 -205z" />
    <glyph glyph-name="uniE003" unicode="&#xe003;" horiz-adv-x="306" 
d="M0 448h104l202 -257l-202 -255h-104l201 255z" />
    <glyph glyph-name="uniE004" unicode="&#xe004;" horiz-adv-x="307" 
d="M159 192l148 -256h-159l-148 256l148 256h159z" />
    <glyph glyph-name="uniE005" unicode="&#xe005;" horiz-adv-x="307" 
d="M0 448h159l148 -256l-148 -256h-159l148 256z" />
    <glyph glyph-name="uniE006" unicode="&#xe006;" 
d="M256 294l-256 -204v153l256 205l256 -205v-153z" />
    <glyph glyph-name="uniE007" unicode="&#xe007;" 
d="M452 448l60 -60l-452 -452l-60 60zM60 448l452 -452l-60 -60l-452 452z" />
    <glyph glyph-name="uniE008" unicode="&#xe008;" 
d="M512 160l-77 -32c-2 -6 -4 -12 -7 -18l32 -76l-45 -45l-77 31c-6 -3 -12 -6 -18 -8l-32 -76h-64l-32 76c-6 2 -13 4 -19 7l-75 -31l-45 45l30 76c-3 6 -6 12 -8 19l-75 32v64l75 32c2 7 5 13 8 19l-31 75l45 45l76 -30c6 3 13 5 19 7l32 76h64l32 -76c6 -2 12 -4 18 -7
l76 31l45 -45l-31 -77c3 -6 6 -12 8 -18l76 -32v-64zM256 80c62 0 111 50 111 112s-49 112 -111 112s-112 -50 -112 -112s50 -112 112 -112z" />
    <glyph glyph-name="uniE009" unicode="&#xe009;" 
d="M-0 192l256 256l256 -256l-256 -256z" />
    <glyph glyph-name="uniE00A" unicode="&#xe00a;" horiz-adv-x="116" 
d="M116 111h-116v337h116v-337zM116 -64h-116v93h116v-93z" />
    <glyph glyph-name="uniE00B" unicode="&#xe00b;" 
d="M219 6h-113l-106 186l106 186h113l-105 -186zM293 378h113l106 -186l-106 -186h-113l105 186z" />
    <glyph glyph-name="uniE00C" unicode="&#xe00c;" horiz-adv-x="392" 
d="M205 80h-57l-24 -144h-70l24 144h-78v65h89l15 92h-78v65h89l24 146h69l-23 -146h56l24 146h70l-24 -146h81v-65h-91l-16 -92h81v-65h-91l-24 -144h-70zM159 145h56l16 92h-57z" />
    <glyph glyph-name="uniE00D" unicode="&#xe00d;" 
d="M0 -23l116 291l233 -291h-349zM236 155l160 217l116 -395h-163zM140 349c0 39 19 58 58 58s58 -19 58 -58s-19 -58 -58 -58s-58 19 -58 58z" />
    <glyph glyph-name="uniE00E" unicode="&#xe00e;" horiz-adv-x="442" 
d="M0 448h442v-512h-442v512zM419 -41v466h-396v-466h396zM58 308v47h326v-47h-326zM58 204v46h326v-46h-326zM58 99v46h279v-46h-279z" />
    <glyph glyph-name="uniE00F" unicode="&#xe00f;" 
d="M0 372v76h512v-76h-512zM0 220v76h512v-76h-512zM0 69v76h512v-76h-512z" />
    <glyph glyph-name="uniE010" unicode="&#xe010;" 
d="M0 227h512v-70h-512v70z" />
    <glyph glyph-name="uniE011" unicode="&#xe011;" 
d="M36 156l-36 36l123 122l36 -36zM123 70l-123 122l36 36l123 -122zM476 228l36 -36l-123 -122l-36 36zM389 314l123 -122l-36 -36l-123 122zM33 204v-24h411v24h-411z" />
    <glyph glyph-name="uniE012" unicode="&#xe012;" 
d="M221 37c0 23 12 35 35 35s35 -12 35 -35s-12 -35 -35 -35s-35 12 -35 35zM402 258c-45 51 -101 76 -169 76c-60 0 -112 -21 -156 -62s-68 -92 -71 -152h-6v3v3c0 71 25 131 75 181s110 75 181 75c73 0 135 -27 185 -80zM237 42l26 -23l221 246l-26 24zM444 189l43 47
c17 -35 25 -71 25 -110c0 -1 -1 -6 -1 -14l-53 20c-2 19 -7 38 -14 57z" />
    <glyph glyph-name="uniE013" unicode="&#xe013;" 
d="M221 448h70v-512h-70v512zM0 227h512v-70h-512v70z" />
    <glyph glyph-name="uniE014" unicode="&#xe014;" horiz-adv-x="344" 
d="M100 76c0 35 6 57 17 73s31 35 61 56c15 10 28 22 37 36s13 30 13 49s-6 35 -16 46s-25 17 -44 17c-15 0 -28 -5 -38 -14s-16 -30 -16 -42h-113l-1 2c-1 48 15 84 46 108s71 41 122 41c55 0 98 -19 129 -46s47 -65 47 -112c0 -29 -9 -55 -26 -79s-39 -42 -65 -56
c-15 -10 -25 -22 -30 -33s-7 -34 -7 -46h-116zM209 -64h-104v81h104v-81z" />
    <glyph glyph-name="uniE015" unicode="&#xe015;" horiz-adv-x="372" 
d="M372 448l-200 -512h-172l201 512h171z" />
    <glyph glyph-name="uniE016" unicode="&#xe016;" 
d="M182 162l-182 52l36 108l177 -75l-13 201h119l-15 -205l172 73l36 -109l-183 -52l121 -152l-95 -67l-103 168l-101 -162l-96 64z" />
    <glyph glyph-name="uniE017" unicode="&#xe017;" 
d="M0 92l50 104l301 -145l-50 -104zM512 386l-211 -439l-105 50l212 439z" />
    <glyph glyph-name="uniE018" unicode="&#xe018;" 
d="M314 192c0 -32 -26 -58 -58 -58s-58 26 -58 58s26 58 58 58s58 -26 58 -58zM256 320c-71 0 -128 -57 -128 -128s57 -128 128 -128s128 57 128 128s-57 128 -128 128zM256 343v0c84 0 151 -67 151 -151s-67 -151 -151 -151s-151 67 -151 151s67 151 151 151zM256 436
c-135 0 -244 -109 -244 -244s109 -244 244 -244s244 109 244 244s-109 244 -244 244zM256 448v0c141 0 256 -115 256 -256s-115 -256 -256 -256s-256 115 -256 256s115 256 256 256z" />
  </font>
</defs></svg><|MERGE_RESOLUTION|>--- conflicted
+++ resolved
@@ -5,15 +5,9 @@
 -->
 <svg xmlns="http://www.w3.org/2000/svg">
 <metadata>
-<<<<<<< HEAD
-Created by FontForge 20120731 at Mon May 12 16:00:23 2014
+Created by FontForge 20120731 at Mon May 12 16:41:21 2014
  By Antoine Grelard
 Created by Antoine Grelard with FontForge 2.0 (http://fontforge.sf.net)
-=======
-Created by FontForge 20120731 at Mon May 12 15:29:58 2014
- By Pedro Duarte
-Created by Pedro Duarte with FontForge 2.0 (http://fontforge.sf.net)
->>>>>>> 134fb1ba
 </metadata>
 <defs>
 <font id="icons" horiz-adv-x="512" >
