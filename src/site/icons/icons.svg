--- conflicted
+++ resolved
@@ -1,21 +1,10 @@
 <?xml version="1.0" standalone="no"?>
 <!DOCTYPE svg PUBLIC "-//W3C//DTD SVG 1.1//EN" "http://www.w3.org/Graphics/SVG/1.1/DTD/svg11.dtd" >
-<<<<<<< HEAD
-<!--
-2014-4-30: Created.
--->
 <svg xmlns="http://www.w3.org/2000/svg">
 <metadata>
-Created by FontForge 20120731 at Wed Apr 30 08:58:31 2014
- By Antoine Grelard
-Created by Antoine Grelard with FontForge 2.0 (http://fontforge.sf.net)
-=======
-<svg xmlns="http://www.w3.org/2000/svg">
-<metadata>
-Created by FontForge 20120731 at Wed Apr 30 10:04:10 2014
+Created by FontForge 20120731 at Wed Apr 30 10:27:05 2014
  By Pedro Duarte
 Created by Pedro Duarte with FontForge 2.0 (http://fontforge.sf.net)
->>>>>>> 8325ae665cec7912baa08081c7e1f226c5958f2a
 </metadata>
 <defs>
 <font id="icons" horiz-adv-x="512" >
