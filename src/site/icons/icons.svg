--- conflicted
+++ resolved
@@ -2,15 +2,9 @@
 <!DOCTYPE svg PUBLIC "-//W3C//DTD SVG 1.1//EN" "http://www.w3.org/Graphics/SVG/1.1/DTD/svg11.dtd" >
 <svg xmlns="http://www.w3.org/2000/svg">
 <metadata>
-<<<<<<< HEAD
-Created by FontForge 20120731 at Tue May  6 14:53:54 2014
+Created by FontForge 20120731 at Tue May  6 15:39:36 2014
  By Pedro Duarte
 Created by Pedro Duarte with FontForge 2.0 (http://fontforge.sf.net)
-=======
-Created by FontForge 20120731 at Tue May  6 14:51:28 2014
- By Antoine Grelard
-Created by Antoine Grelard with FontForge 2.0 (http://fontforge.sf.net)
->>>>>>> c940349e
 </metadata>
 <defs>
 <font id="icons" horiz-adv-x="512" >
