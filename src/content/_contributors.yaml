--- conflicted
+++ resolved
@@ -1,7 +1,7 @@
 # A collection of all the people who have kindly contributed content for us.
 
 ##
-## Please add new contributors in alphabetical order by family name.
+## Please add new contributors in **alphabetical** order by family name.
 ##
 
 # EXAMPLE
@@ -508,6 +508,19 @@
   description:
     en: Josh is a Singing Computer Scientist
 
+kazukikanamori:
+  name:
+    given: Kazuki
+    family: Kanamori
+  country: JP
+  role:
+    - translator
+  twitter: yogurito
+  google: 113987163927119714999
+  email: kazuki.kanamori@gmail.com
+  description:
+    en: Digital Marketing Engineer
+
 megginkearney:
   name:
     given: Meggin
@@ -895,6 +908,20 @@
   google: 110477083701772760000
   email: gshires@google.com
 
+sieke:
+  name:
+    given: Alex
+    family: Sieke
+  org:
+    name: Google
+    unit: Android
+  country: US
+  role:
+    - author
+  email: sieke@google.com
+  description:
+    en: Payments Product Manager
+
 alansilva:
   name:
     given: Alan
@@ -1094,31 +1121,3 @@
   google: 104812516714503133849
   email: maciej@unit9.com
 
-<<<<<<< HEAD
-kazukikanamori:
-  name:
-    given: Kazuki
-    family: Kanamori
-  country: JP
-  role:
-    - translator
-  twitter: yogurito
-  google: 113987163927119714999
-  email: kazuki.kanamori@gmail.com
-  description:
-    en: Digital Marketing Engineer
-=======
-sieke:
-  name:
-    given: Alex
-    family: Sieke
-  org:
-    name: Google
-    unit: Android
-  country: US
-  role:
-    - author
-  email: sieke@google.com
-  description:
-    en: Payments Product Manager
->>>>>>> f58662bf
