project_path: /web/_project.yaml
book_path: /web/updates/_book.yaml
description: "Chrome 55 impelements the hyphens property to control when soft hyphens appear and how they behave."

{# wf_updated_on: 2016-10-21 #}
{# wf_published_on: 2016-10-21 #}
{# wf_tags: chrome55,css, #}
{# wf_featured_snippet: Chrome 55 impelements the hyphens property to control when soft hyphens appear and how they behave. #}

# Manage Hyphens with CSS {: .page-title }

{% include "web/_shared/contributors/josephmedley.html" %}

In many written languages, it's possible to break lines between syllables as
well as between words. This is often done so that more characters may be placed
on a line of text with the goal of having fewer lines in a text area, and thus
saving space. In such languages the break is indicated visually with a hyphen
('-').

<<<<<<< HEAD
The [CSS Text Module Level 3](https://drafts.csswg.org/css-text-3) defines a
hyphens property to control when hyphens are shown to users and how they behave
when shown. Starting with version 55, Chrome implements the hyphens property.
Per the specification, the hyphens property has three values: `none`, `manual`,
and `auto`. To illustrate this we need to use a soft hyphen (`&shy;`) as in the
following example.
=======
The [CSS Text Module Level 3](https://drafts.csswg.org/css-text-3) defines a hyphens property to control when hyphens are shown to users and how they behave when shown. Starting with version 55, Chrome implements the hyphens property. Per the specification, the hyphens property has three values: `none`, `manual`, and `auto`. To illustrate this we need to use a soft hyphen (`&shy;`) as in the following example.
>>>>>>> c92918ad

    Google ipsum dolor sit amet, consectetur adipiscing e&shy;lit.

A soft hyphen is one that will only be shown when it occurs at the trailing
margin. How this hyphen renders in Chrome 55 or later depends on the value of
the CSS `hypens` property.

    -webkit-hyphens: manual;
    hyphens: manual;
    
Combining these gives a result like this:

<img src="/web/updates/images/2016/10/css-hyphen/single-line.png" width="">

<<<<<<< HEAD
Notice that the soft hyphen isn't visible. In all cases, when a word containing
the soft hyphen fits on a single line, the hypen will be invisible. Now, let's
look at how all three values of hyphen behave.

Note: The following examples contain working CSS. But you won't be able to see
it functioning unless you use a [supporting browser](http://caniuse.com/#feat=css-hyphens).
This same code is also available in a [downloadable example](https://googlechrome.github.io/samples/css-hyphens/index.html).

## Using none

In the first example, the hyphens property is set to `none`. This prevents the
soft hyphen from ever being displayed. You can confirm this by adjusting the
window size so that the word 'elit' will not fit in the visible line of text.
=======
Notice that the soft hyphen isn't visible. In all cases, when a word containing the soft hyphen fits on a single line, the hypen will be invisible. Now, let's look at how all three values of hyphen behave.

Note: The following examples contain working CSS. But you won't be able to see it functioning unless you use a [supporting browser](http://caniuse.com/#feat=css-hyphens). This same code is also available in a [downloadable example](https://googlechrome.github.io/samples/css-hyphens/index.html).

## Using none

In the first example, the hyphens property is set to `none`. This prevents the soft hyphen from ever being displayed. You can confirm this by adjusting the window size so that the word 'elit' will not fit in the visible line of text.
>>>>>>> c92918ad

{% framebox height="24px" %}
<style>
div {
  font: 18px serif;
  margin-bottom: 2.5%;
  background-color: #e1f5fe;
}

div.none {
   -webkit-hyphens: none;
   hyphens: none;
}
</style>
<div class="none">
  Google ipsum dolor sit amet, consectetur adipiscing e&shy;lit.
</div>
{% endframebox %}

## Using manual

<<<<<<< HEAD
In the second example, the hyphens property is set to `manual` meaning the soft
hyphen will only appear when the margin breaks the word 'elit'. Again, you can
confirm this by adjusting the window size.
=======
In the second example, the hyphens property is set to `manual` meaning the soft hyphen will only appear when the margin breaks the word 'elit'. Again, you can confirm this by adjusting the window size.
>>>>>>> c92918ad

{% framebox height="24px" %}
<style>
div {
  font: 18px serif;
  margin-bottom: 2.5%;
  background-color: #e1f5fe;
}

div.none {
   -webkit-hyphens: manual;
   hyphens: manual;
}
</style>
<div class="none">
  Google ipsum dolor sit amet, consectetur adipiscing e&shy;lit.
</div>
{% endframebox %}

## Using auto

<<<<<<< HEAD
In the third example, the hyphens property is set to `auto`. In this case, no
soft hyphen is needed since the user agent will determine hyphen locations
automatically. If you resize the window, you'll see that the browser hyphenates
this example in the same place as in the second, though no soft hyphen is
present. If you continue to shrink the window, you'll see that your browser is
able to break lines between any two syllables in the text.
=======
In the third example, the hyphens property is set to `auto`. In this case, no soft hyphen is needed since the user agent will determine hyphen locations automatically. If you resize the window, you'll see that the browser hyphenates this example in the same place as in the second, though no soft hyphen is present. If you continue to shrink the window, you'll see that your browser is able to break lines between any two syllables in the text.
>>>>>>> c92918ad

{% framebox height="24px" %}
<style>
div {
  font: 18px serif;
  margin-bottom: 2.5%;
  background-color: #e1f5fe;
}

div.none {
   -webkit-hyphens: auto;
   hyphens: auto;
}
</style>
<div class="none">
  Google ipsum dolor sit amet, consectetur adipiscing elit.
</div>
{% endframebox %}<|MERGE_RESOLUTION|>--- conflicted
+++ resolved
@@ -17,16 +17,12 @@
 saving space. In such languages the break is indicated visually with a hyphen
 ('-').
 
-<<<<<<< HEAD
 The [CSS Text Module Level 3](https://drafts.csswg.org/css-text-3) defines a
 hyphens property to control when hyphens are shown to users and how they behave
 when shown. Starting with version 55, Chrome implements the hyphens property.
 Per the specification, the hyphens property has three values: `none`, `manual`,
 and `auto`. To illustrate this we need to use a soft hyphen (`&shy;`) as in the
 following example.
-=======
-The [CSS Text Module Level 3](https://drafts.csswg.org/css-text-3) defines a hyphens property to control when hyphens are shown to users and how they behave when shown. Starting with version 55, Chrome implements the hyphens property. Per the specification, the hyphens property has three values: `none`, `manual`, and `auto`. To illustrate this we need to use a soft hyphen (`&shy;`) as in the following example.
->>>>>>> c92918ad
 
     Google ipsum dolor sit amet, consectetur adipiscing e&shy;lit.
 
@@ -41,7 +37,6 @@
 
 <img src="/web/updates/images/2016/10/css-hyphen/single-line.png" width="">
 
-<<<<<<< HEAD
 Notice that the soft hyphen isn't visible. In all cases, when a word containing
 the soft hyphen fits on a single line, the hypen will be invisible. Now, let's
 look at how all three values of hyphen behave.
@@ -55,15 +50,6 @@
 In the first example, the hyphens property is set to `none`. This prevents the
 soft hyphen from ever being displayed. You can confirm this by adjusting the
 window size so that the word 'elit' will not fit in the visible line of text.
-=======
-Notice that the soft hyphen isn't visible. In all cases, when a word containing the soft hyphen fits on a single line, the hypen will be invisible. Now, let's look at how all three values of hyphen behave.
-
-Note: The following examples contain working CSS. But you won't be able to see it functioning unless you use a [supporting browser](http://caniuse.com/#feat=css-hyphens). This same code is also available in a [downloadable example](https://googlechrome.github.io/samples/css-hyphens/index.html).
-
-## Using none
-
-In the first example, the hyphens property is set to `none`. This prevents the soft hyphen from ever being displayed. You can confirm this by adjusting the window size so that the word 'elit' will not fit in the visible line of text.
->>>>>>> c92918ad
 
 {% framebox height="24px" %}
 <style>
@@ -85,13 +71,9 @@
 
 ## Using manual
 
-<<<<<<< HEAD
 In the second example, the hyphens property is set to `manual` meaning the soft
 hyphen will only appear when the margin breaks the word 'elit'. Again, you can
 confirm this by adjusting the window size.
-=======
-In the second example, the hyphens property is set to `manual` meaning the soft hyphen will only appear when the margin breaks the word 'elit'. Again, you can confirm this by adjusting the window size.
->>>>>>> c92918ad
 
 {% framebox height="24px" %}
 <style>
@@ -113,16 +95,13 @@
 
 ## Using auto
 
-<<<<<<< HEAD
+
 In the third example, the hyphens property is set to `auto`. In this case, no
 soft hyphen is needed since the user agent will determine hyphen locations
 automatically. If you resize the window, you'll see that the browser hyphenates
 this example in the same place as in the second, though no soft hyphen is
 present. If you continue to shrink the window, you'll see that your browser is
 able to break lines between any two syllables in the text.
-=======
-In the third example, the hyphens property is set to `auto`. In this case, no soft hyphen is needed since the user agent will determine hyphen locations automatically. If you resize the window, you'll see that the browser hyphenates this example in the same place as in the second, though no soft hyphen is present. If you continue to shrink the window, you'll see that your browser is able to break lines between any two syllables in the text.
->>>>>>> c92918ad
 
 {% framebox height="24px" %}
 <style>
