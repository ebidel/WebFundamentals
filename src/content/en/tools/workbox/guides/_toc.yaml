--- conflicted
+++ resolved
@@ -22,7 +22,6 @@
   path: /web/tools/workbox/guides/enable-offline-analytics
 - title: "Troubleshoot and Debug"
   path: /web/tools/workbox/guides/troubleshoot-and-debug
-<<<<<<< HEAD
 - title: "Generate a Complete Service Worker"
   path: /web/tools/workbox/guides/generate-service-worker
   style: accordion
@@ -33,14 +32,8 @@
     path: /web/tools/workbox/guides/generate-service-worker/cli
   - title: "Webpack"
     path: /web/tools/workbox/guides/generate-service-workers/cli
-# - title: "Migrate from sw-<toolbox|precache>"
-#  path: /web/tools/workbox/guides/migrate
-=======
-# - title: "Generate a Complete Service Worker"
-#  path: /web/tools/workbox/guides/generate-complete-sw
 - title: "Migrate from sw-precache or sw-toolbox"
   path: /web/tools/workbox/guides/migrate
->>>>>>> 687d52d2
 # - title: "Use as ES2015 Imports"
 #  path: /web/tools/workbox/guides/use-es2015-imports
 - title: "Service Worker Checklist"
