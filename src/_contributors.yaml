# A collection of all the people who have kindly contributed content for us.

##
## Please add new contributors in alphabetical order by family name.
##

jbnicolai:
  name:
    given: Joshua
    family: Appelman
  org:
    name: Xebia
    unit: Software Consultancy
  country: NL
  role:
    - engineer
    - contributor
  homepage: http://jbnicolai.com
  google: +JoshuaAppelman
  twitter: BoyNicolai
  email: me@jbnicolai.com
  description: "Open source contributor and software consultant"

jakearchibald:
  name:
    given: Jake
    family: Archibald
  org:
    name: Google
    unit: Developer Relations
  country: UK
  role:
    - author
  homepage: http://jakearchibald.com/
  google: 116237864387312784020
  twitter: jaffathecake
  email: jakearchibald@google.com
  lanyrd: true

pbakaus:
  name:
    given: Paul
    family: Bakaus
  org:
    name: Google
    unit: Developer Relations
  country: DE
  role:
    - author
  homepage: http://paulbakaus.com
  google: +PaulBakaus
  twitter: pbakaus
  email: pbakaus@google.com
  description: "Open Web Developer Advocate at Google • Tools, Performance, Animation, UX"

ianbarber:
  name:
    given: Ian
    family: Barber
  org:
    name: Google
    unit: Developer Relations
  country: UK
  role:
    - engineer
  homepage: http://riskcompletefailure.com
  google: +ianbarber
  twitter: ianbarber
  email: ianbarber@google.com
  description: "Ian is a DRE"
  
ericbidelman:
  name:
    given: Eric
    family: Bidelman
  org:
    name: Google
    unit: Developer Relations
  country: USA
  homepage: http://ericbidelman.com
  google: 118075919496626375791
  twitter: ebidel
  role:
    - author
  email: e.bidelman@google.com

陈三:
  name:
    given: Sam
    family: Chen
  org:
    name: 
    unit: 
  country: China
  role:
    - translator
  homepage: http://www.zfanw.com/blog/
  google: +陈三
  twitter: chenxsan
  email: chenxsan@google.com
  description: "Sam is a Front End Developer"

alexdanilo:
  name:
    given: Alex
    family: Danilo
  org:
    name: Google
    unit: Developer Relations
  country: Australia
  role:
    - author
  homepage:
  google: 113205278198625312096
  twitter: alexanderdanilo
  email: adanilo@google.com

robdodson:
  name:
    given: Rob
    family: Dodson
  org:
    name: Google
    unit: Developer Relations
  country: USA
  role:
    - author
  homepage: http://robdodson.me
  google: 118271135596408598424
  twitter: rob_dodson
  email: robdodson@google.com

cwdoh:
  name:
    given: Chang W.
    family: Doh
  org:
    name: webapplications.kr
    unit: Organizer
  country: KR
  role:
    - translator
  homepage: http://cwdoh.com
  google: +ChangwookDoh
  twitter: cwdoh
  email: changwook.doh@gmail.com
  description: "Chang is a mobile and HTML5 technologist"

samdutton:
  name:
    given: Sam
    family: Dutton
  org:
    name: Google
    unit: Developer Relations
  country: UK
  role:
    - author
  google: +SamDutton
  email: dutton@google.com
  description: "Sam is a Developer Advocate"

ewagasperowicz:
  name:
    given: Ewa
    family: Gasperowicz
  org:
    name: Google
    unit: Developer Relations
  country: UK
  role:
    - author
  twitter: devnook
  email: ewag@google.com

mattgaunt:
  name:
    given: Matt
    family: Gaunt
  org:
    name: Google
    unit: Developer Relations
  country: UK
  role:
    - author
  homepage: http://blog.gauntface.com
  google: +MattGuant
  twitter: gauntface
  description: "Matt is a Developer Advocate"


ilyagrigorik:
  name:
    given: Ilya
    family: Grigorik
  org:
    name: Google
    unit: Developer Relations
  country: USA
  role:
    - author
  homepage: http://igvita.com
  google: +IlyaGrigorik
  twitter: igrigorik
  description: "Ilya is a Developer Advocate and Web Perf Guru"

umarhansa:
  name:
    given: Umar
    family: Hansa
  org:
    name: Shazam
    unit: Web Development
  country: UK
  role:
    - contributor
  homepage: https://umaar.com
  google: +UmarHansa
  twitter: umaar
  email: umar.hansa@gmail.com
  description: "Umar is a front-end web developer"

paulirish:
  name:
    given: Paul
    family: Irish
  org:
    name: Google
    unit: Developer Relations
  country: USA
  role:
    - author
  homepage: http://paulirish.com
  google: +PaulIrish
  twitter: paul_irish
  email: paulirish@google.com

megginkearney:
  name:
    given: Meggin
    family: Kearny
  org:
    name: Google
    unit: Developer Relations
  country: USA
  role:
    - author
  google: 110573989653316535297
  email: mkearney@google.com
  description: "Meggin is a Tech Writer"

brendankenny:
  name:
    given: Brendan
    family: Kenny
  org:
    name: Google
    unit: Developer Relations
  country: USA
  role:
    - author
  homepage: http://twitter.com/brendankenny
  twitter: brendankenny
  email: bckenny@google.com

paulkinlan:
  name:
    given: Paul
    family: Kinlan
  org:
    name: Google
    unit: Developer Relations
  country: UK
  role:
    - author
    - engineer
  homepage: http://paul.kinlan.me
  google: +PaulKinlan
  twitter: paul_kinlan
  email: paulkinlan@google.com
  description: "Paul is a Developer Advocate"

agektmr:
  name:
    given: Eiji
    family: Kitamura
  org:
    name: Google
    unit: Developer Relations
  country: Japan
  role:
    - author
  homepage: http://blog.agektmr.com
  google: +agektmr
  twitter: agektmr
  email: agektmr@google.com
  description: "Eiji is a Developer Advocate"

ilmariheikkinen:
  name:
    given: Ilmari
    family: Heikkinen
  country: UK
  homepage: http://fhtr.org
  google: 115293744081058969329
  twitter: ilmarihei
  role:
    - author

jeokrang:
  name:
    given: Hunmin
    family: Kim
  org:
    name: NHN Technology Services
    unit: Front-End Development Team
  country: Korea
  role:
    - translator
  homepage: http://huns.me
  google: +jeokrang
  twitter:
  email: jeokrang@gmail.com
  description: "Hunmin is a Web Front-End Developer"

greenido:
  name:
    given: Ido
    family: Green
  org:
    name: Google
    unit: Developer Relations
  country: IL
  role:
    - author
    - engineer
  homepage: http://greenido.wordpress.com
  google: +IdoGreen
  twitter: greenido
  email: idog@google.com
  description: "Ido is a Developer Advocate and a runner"

nurinamu:
  name:
    given: Wonjae
    family: Lee
  org:
    name: Veckon
    unit: Developer
  country: KR
  role:
    - translator
  homepage: http://nurinamu.com
  google: +nurinamu
  twitter: nurinamu
  email: nurinamu@gmail.com
  description: "Wonjae loves WebRTC and HHK"

petelepage:
  name:
    given: Pete
    family: LePage
  org:
    name: Google
    unit: Developer Relations
  country: USA
  role:
    - author
  homepage: http://petelepage.com
  google: +PeteLePage
  twitter: petele
  email: petele@google.com
  description: "Pete is a Developer Advocate"

paullewis:
  name:
    given: Paul
    family: Lewis
  org:
    name: Google
    unit: Developer Relations
  country: UK
  role:
    - author
  homepage: http://aerotwist.com/
  google: +PaulLewis
  twitter: aerotwist
  description: "Paul is a Design and Perf Advocate"

heathermahan:
  name:
    given: Heather
    family: Mahan
  org:
    name: Independent
    unit: Developer
  country: US
  role:
    - author
  homepage: https://github.com/heatheramahan
  google: 108335678119817391642
  twitter: heatheramahan
  email: heatheramahan@gmail.com
  description: "Heather Mahan is a developer."

mikemahemoff:
  name:
    given: Michael
    family: Mahemoff
  org:
    name: Freelance
    unit: Web Developer
  country: UK
  role:
    - author
  homepage: http://mahemoff.com
  google: 106413090159067280619
  twitter: mahemoff
  email: mahemoff@google.com
  lanyrd: true
  
renatomangini:
  name:
    given: Renato
    family: Mangini
  org:
    name: Google
    unit: Developer Relations
  country: USA
  role:
    - author
  homepage: http://renatomangini.com/
  google: 102180419759627664875
  twitter: renatomangini
  email: mangini@google.com

jacquerie:
  name:
    given: Jacopo
    family: Notarstefano
  country: Italy
  role:
    - engineer
    - contributor
  homepage: http://jacquerie.github.io
  google: +JacopoNotarstefano
  twitter: Jaconotar
  email: jacopo.notarstefano@gmail.com
  description: "Jacopo is a Full Stack Developer"

addyosmani:
  name:
    given: Addy
    family: Osmani
  org:
    name: Google
    unit: Developer Relations
  country: UK
  role:
    - author
  homepage:
  google: 115133653231679625609
  twitter: addyosmani
  email: addyo@google.com

chrispalmer:
  name:
    given: Chris
    family: Palmer
  country: US
  role:
    - author
  description: "Chris is a security engineer on the Chrome Security Team, focusing on secure usability."

jasonpark:
  name:
    given: Jason
    family: Park
  country: Singapore
  role:
    - translator
  google: +JasonPark0913
  twitter: hyunjO_on
  email: jpar225@gmail.com
  description: "Jason is a Node.js Developer"

jeffposnick:
  name:
    given: Jeff
    family: Posnick
  org:
    name: Google
    unit: Developer Relations
  country: USA
  role:
    - author
<<<<<<< HEAD
  homepage:
  google: 117780118136555864520
  twitter: jeffposnick
  email: jeffy@google.com

glenshires:
  name:
    given: Glen
    family: Shires
  org:
    name: Google
    unit: Software Engineer
  country: USA
  homepage:
  role:
    - author
  google: 110477083701772758618
  twitter:
  email: gshires@google.com

borissmus:
  name:
    given: Boris
    family: Smus
  org:
    name: Google
    unit: Developer Relations
  country: USA
  homepage: http://smus.com
  google: 115694705577863745195
  twitter: borismus
  role:
    - author
  email: smus@google.com

samthorogood:
  name:
    given: Sam
    family: Thorogood
  org:
    name: Google
    unit: Developer Relations
  country: Australia
  role:
    - author
  homepage: http://whistlr.info
  google: 118404069988837396840
  twitter: samthor
  email: thorogood@google.com
  
mikewest:
  name:
    given: Mike
    family: West
  org:
    name: Google
    unit: Developer Relations
  country: DE
  role:
    - author
  homepage: https://mikewest.org/
  google: 104437754419996754779
  twitter: mikewest
  email: mkwst@google.com

chriswilson:
  name:
    given: Chris
    family: Wilson
  org:
    name: Google
    unit: Developer Relations
  country: USA
  role:
    - author
  homepage:
  google: 106422711035746240826
  twitter: cwilso
  email: cwilso@google.com
  
tomwiltzius:
  name:
    given: Tom
    family: Wiltzius
  country: USA
  homepage:
  google: 103238735625031210015
  twitter:
  email:
  role:
    - author
=======
  homepage: https://github.com/heatheramahan
  google: 108335678119817391642
  twitter: heatheramahan
  email: heatheramahan@gmail.com
  description: "Heather Mahan is a developer."
flaviocopes:
  name:
    given: Flavio
    family: Copes
  org:
    name: Independent
    unit: Developer
  country: Italy
  role:
    - contributor
  homepage: http://flaviocopes.com
  twitter: flaviocopes
  email: copesc@gmail.com
  description: "Flavio is a Full Stack Developer"
>>>>>>> 03ecb340
<|MERGE_RESOLUTION|>--- conflicted
+++ resolved
@@ -494,7 +494,6 @@
   country: USA
   role:
     - author
-<<<<<<< HEAD
   homepage:
   google: 117780118136555864520
   twitter: jeffposnick
@@ -586,12 +585,12 @@
   email:
   role:
     - author
-=======
   homepage: https://github.com/heatheramahan
   google: 108335678119817391642
   twitter: heatheramahan
   email: heatheramahan@gmail.com
   description: "Heather Mahan is a developer."
+
 flaviocopes:
   name:
     given: Flavio
@@ -605,5 +604,4 @@
   homepage: http://flaviocopes.com
   twitter: flaviocopes
   email: copesc@gmail.com
-  description: "Flavio is a Full Stack Developer"
->>>>>>> 03ecb340
+  description: "Flavio is a Full Stack Developer"