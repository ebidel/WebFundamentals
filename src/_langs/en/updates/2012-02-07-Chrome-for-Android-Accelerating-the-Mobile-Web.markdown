--- conflicted
+++ resolved
@@ -1,4 +1,3 @@
-<<<<<<< HEAD
 ---
 rss: false
 layout: update
@@ -90,101 +89,4 @@
 [Web Sockets]: http://www.html5rocks.com/en/tutorials/websockets/basics/
 [mcrbug]: http://mcrbug.com
 [new-mcrbug]: http://new.mcrbug.com
-[File System API]: http://www.html5rocks.com/en/tutorials/file/filesystem/
-=======
----
-rss: false
-layout: update
-published: true
-
-collection: updates
-category: chrome
-product: chrome
-type: news
-date: 2012-02-07
-
-title: "Chrome for Android: Accelerating the Mobile Web"
-description: ""
-article:
-  written_on: 2012-02-07
-  updated_on: 2012-02-07
-authors:
-  - borissmus
-tags:
-  - chrome
-  - mobileu
-  - android
-  - announcement
-permalink: /updates/2012/02/Chrome-for-Android-Accelerating-the-Mobile-Web
----
-You've probably already heard that Chrome for Android Beta launched today. This
-new browser is based on the Chromium open source project, and brings with it
-many of the latest HTML5 features that Chrome developers have come to know and
-love. For an overview of the new hotness, see the launch announcement on
-[blog.chromium.org][chromium-blog] and a more detailed overview on
-[code.google.com][codesite]. I'll quickly go through the stuff I personally
-find most interesting:
-
-# UI Improvements
-
-Chrome for Android makes it easy for developers to create modern mobile web
-user interfaces using fixed positioning, and `overflow: scroll` for
-individually scrollable elements. In addition, native-like scroll behavior is
-enabled by default. Chrome for Android supports the [old flexbox
-model][flexbox-old], though be aware that the original flexbox model is deprecated
-in favor of a [new one][flexbox-new]. Also supported are DateTime pickers, and
-early support for `<input type="range">`.
-
-
-# Fast graphics
-
-Chrome for Android also supports hardware accelerated canvas, and performs
-quite well. There's also support for [requestAnimationFrame][raf], which is
-important for mobile, letting the browser decide when to render, giving it a
-chance to manage battery life more efficiently in GPU intensive applications.
-Chrome for Android introduces a slew of other notable HTML5 features including
-[File System API][], [IndexedDB][], [Web Workers][] and [Web Sockets][].
-
-# Remote debugging
-
-Hands down, my personal favorite feature of Chrome for Android is remote
-debugging through the [Chrome Developer Tools][cdt]. Remote debugging makes it
-very easy for web developers to debug their application as it's running live on
-their mobile device, without having to resort to clever hacks such as Weinre.
-Here's a quick screencast showing this feature in action:
-
-{% video //www.youtube.com/embed/s4zpL4VBbuU %} {% endvideo %}
-
-For more information about remote debugging, see this [remote debugging
-article][debugging].
-
-Try Chrome for Android Beta for yourself by [downloading it from the Android
-Market][market]. If you've written a mobile web app to use a feature, but
-Chrome for Android doesn't support it, keep in mind that this is a beta
-release, and see if this is already a [known issue][mcrbug], and star it if it is.
-Otherwise, please log a bug via [new.mcrbug.com][new-mcrbug].
-
-I'm stoked about the positive impact Chrome for Android will make on the mobile
-web developer community, and looking forward to see the great things we can
-build together! If you have additional questions, see if they are already
-answered in this [FAQ][faq]. Otherwise, if you have a Chrome-specific mobile
-web development question, please post it on Stack Overflow, tagged with the
-[google-chrome and android][so] tags.
-
-[so]: http://stackoverflow.com/questions/tagged/google-chrome+android
-[faq]: http://code.google.com/chrome/mobile/docs/faq.html
-[raf]: http://paulirish.com/2011/requestanimationframe-for-smart-animating/
-[debugging]: http://code.google.com/chrome/mobile/docs/debugging.html
-[flexbox-new]: http://www.w3.org/TR/css3-flexbox/
-[flexbox-old]: http://www.html5rocks.com/en/tutorials/flexbox/quick/
-[market]: https://market.android.com/details?id=com.android.chrome
-[chromium-blog]: http://blog.chromium.org/2012/02/deeper-look-at-chrome-for-android.html
-[codesite]: http://code.google.com/chrome/mobile/
-[cdt]: http://code.google.com/chrome/devtools/docs/overview.html
-[IndexedDB]: http://www.html5rocks.com/en/tutorials/indexeddb/todo/
-[Web Workers]: http://www.html5rocks.com/en/tutorials/workers/basics/
-[Web Sockets]: http://www.html5rocks.com/en/tutorials/websockets/basics/
-[mcrbug]: http://mcrbug.com
-[new-mcrbug]: http://new.mcrbug.com
-[File System API]: http://www.html5rocks.com/en/tutorials/file/filesystem/
->>>>>>> 5932b2b6
+[File System API]: http://www.html5rocks.com/en/tutorials/file/filesystem/