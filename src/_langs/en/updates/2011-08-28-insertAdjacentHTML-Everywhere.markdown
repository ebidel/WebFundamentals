<<<<<<< HEAD
---
rss: false
layout: update
published: true

collection: updates
category: chrome
product: chrome
type: news
date: 2011-08-28

title: "insertAdjacentHTML Everywhere"
description: ""
article:
  written_on: 2011-08-28
  updated_on: 2011-08-28
authors:
  - paulkinlan
tags:
  - dom
permalink: /updates/2011/08/insertAdjacentHTML-Everywhere
---
<p>If we want to insert content in a HTML document we have three ways to do it:</p>
<ul>
<li>Using DOM methods like <code>createNode</code> and <code>appendChild</code></li>
<li>Using <a href="http://www.w3.org/TR/REC-DOM-Level-1/level-one-core.html#ID-B63ED1A3">Document Fragments</a></li>
<li>Using <code>innerHTML</code></li>
</ul>
<p>One can arguably say we also have <code>document.write</code> for few use cases.</p>
<p>
<code>innerHTML</code> has been standarized in HTML5 and with it a brother method <code><a href="http://dev.w3.org/html5/spec/Overview.html#insertadjacenthtml">insertAdjacentHTML</a></code> which works as <code>innerHTML</code> but allows us to define more specifically where we want to insert the HTML content: beforeBegin, afterBegin, beforeEnd and afterEnd.
</p>

{% highlight javascript %}
var ul = document.getElementById("list");
ul.insertAdjacentHTML("beforeEnd", "&lt;li>A new li on the list.&lt;/li>");
{% endhighlight %}

<p>
Back in 2008 John Resig wrote <a href="http://ejohn.org/blog/dom-insertadjacenthtml/">an article about insertAdjacentHTML</a> with this conclusion:
</p>
<p>
<blockquote>
Having browsers implement this method will dramatically reduce the amount of code needed to write a respectable JavaScript library. I'm looking forward to the day in which this method is more-widely available (along with querySelectorAll) so that we can really buckle down and do some serious code simplification.
</blockquote>
<p>
Until now, the main issue with insertAdjacentHTML has been its lack of browser support. With Firefox <a href="https://bugzilla.mozilla.org/show_bug.cgi?id=613662#c13">implementing insertAdjacentHTML</a> as of version 8, it will available in all major browsers including mobile browsers. If you want to use it now and make sure it works in Firefox versions earlier than 8 you can use this <a href="https://github.com/ernestd/insertAdjacentHTML-polyfill/blob/master/insertAdjacentHTML.js">polyfill</a>.
</p>
=======
---
rss: false
layout: update
published: true

collection: updates
category: chrome
product: chrome
type: news
date: 2011-08-28

title: "insertAdjacentHTML Everywhere"
description: ""
article:
  written_on: 2011-08-28
  updated_on: 2011-08-28
authors:
  - paulkinlan
tags:
  - announcement
  - code
  - dom
permalink: /updates/2011/08/insertAdjacentHTML-Everywhere
---
<p>If we want to insert content in a HTML document we have three ways to do it:</p>
<ul>
<li>Using DOM methods like <code>createNode</code> and <code>appendChild</code></li>
<li>Using <a href="http://www.w3.org/TR/REC-DOM-Level-1/level-one-core.html#ID-B63ED1A3">Document Fragments</a></li>
<li>Using <code>innerHTML</code></li>
</ul>
<p>One can arguably say we also have <code>document.write</code> for few use cases.</p>
<p>
<code>innerHTML</code> has been standarized in HTML5 and with it a brother method <code><a href="http://dev.w3.org/html5/spec/Overview.html#insertadjacenthtml">insertAdjacentHTML</a></code> which works as <code>innerHTML</code> but allows us to define more specifically where we want to insert the HTML content: beforeBegin, afterBegin, beforeEnd and afterEnd.
</p>

{% highlight javascript %}
var ul = document.getElementById("list");
ul.insertAdjacentHTML("beforeEnd", "&lt;li>A new li on the list.&lt;/li>");
{% endhighlight %}

<p>
Back in 2008 John Resig wrote <a href="http://ejohn.org/blog/dom-insertadjacenthtml/">an article about insertAdjacentHTML</a> with this conclusion:
</p>
<p>
<blockquote>
Having browsers implement this method will dramatically reduce the amount of code needed to write a respectable JavaScript library. I'm looking forward to the day in which this method is more-widely available (along with querySelectorAll) so that we can really buckle down and do some serious code simplification.
</blockquote>
<p>
Until now, the main issue with insertAdjacentHTML has been its lack of browser support. With Firefox <a href="https://bugzilla.mozilla.org/show_bug.cgi?id=613662#c13">implementing insertAdjacentHTML</a> as of version 8, it will available in all major browsers including mobile browsers. If you want to use it now and make sure it works in Firefox versions earlier than 8 you can use this <a href="https://github.com/ernestd/insertAdjacentHTML-polyfill/blob/master/insertAdjacentHTML.js">polyfill</a>.
</p>
>>>>>>> 5932b2b6
<|MERGE_RESOLUTION|>--- conflicted
+++ resolved
@@ -1,4 +1,3 @@
-<<<<<<< HEAD
 ---
 rss: false
 layout: update
@@ -46,56 +45,4 @@
 </blockquote>
 <p>
 Until now, the main issue with insertAdjacentHTML has been its lack of browser support. With Firefox <a href="https://bugzilla.mozilla.org/show_bug.cgi?id=613662#c13">implementing insertAdjacentHTML</a> as of version 8, it will available in all major browsers including mobile browsers. If you want to use it now and make sure it works in Firefox versions earlier than 8 you can use this <a href="https://github.com/ernestd/insertAdjacentHTML-polyfill/blob/master/insertAdjacentHTML.js">polyfill</a>.
-</p>
-=======
----
-rss: false
-layout: update
-published: true
-
-collection: updates
-category: chrome
-product: chrome
-type: news
-date: 2011-08-28
-
-title: "insertAdjacentHTML Everywhere"
-description: ""
-article:
-  written_on: 2011-08-28
-  updated_on: 2011-08-28
-authors:
-  - paulkinlan
-tags:
-  - announcement
-  - code
-  - dom
-permalink: /updates/2011/08/insertAdjacentHTML-Everywhere
----
-<p>If we want to insert content in a HTML document we have three ways to do it:</p>
-<ul>
-<li>Using DOM methods like <code>createNode</code> and <code>appendChild</code></li>
-<li>Using <a href="http://www.w3.org/TR/REC-DOM-Level-1/level-one-core.html#ID-B63ED1A3">Document Fragments</a></li>
-<li>Using <code>innerHTML</code></li>
-</ul>
-<p>One can arguably say we also have <code>document.write</code> for few use cases.</p>
-<p>
-<code>innerHTML</code> has been standarized in HTML5 and with it a brother method <code><a href="http://dev.w3.org/html5/spec/Overview.html#insertadjacenthtml">insertAdjacentHTML</a></code> which works as <code>innerHTML</code> but allows us to define more specifically where we want to insert the HTML content: beforeBegin, afterBegin, beforeEnd and afterEnd.
-</p>
-
-{% highlight javascript %}
-var ul = document.getElementById("list");
-ul.insertAdjacentHTML("beforeEnd", "&lt;li>A new li on the list.&lt;/li>");
-{% endhighlight %}
-
-<p>
-Back in 2008 John Resig wrote <a href="http://ejohn.org/blog/dom-insertadjacenthtml/">an article about insertAdjacentHTML</a> with this conclusion:
-</p>
-<p>
-<blockquote>
-Having browsers implement this method will dramatically reduce the amount of code needed to write a respectable JavaScript library. I'm looking forward to the day in which this method is more-widely available (along with querySelectorAll) so that we can really buckle down and do some serious code simplification.
-</blockquote>
-<p>
-Until now, the main issue with insertAdjacentHTML has been its lack of browser support. With Firefox <a href="https://bugzilla.mozilla.org/show_bug.cgi?id=613662#c13">implementing insertAdjacentHTML</a> as of version 8, it will available in all major browsers including mobile browsers. If you want to use it now and make sure it works in Firefox versions earlier than 8 you can use this <a href="https://github.com/ernestd/insertAdjacentHTML-polyfill/blob/master/insertAdjacentHTML.js">polyfill</a>.
-</p>
->>>>>>> 5932b2b6
+</p>