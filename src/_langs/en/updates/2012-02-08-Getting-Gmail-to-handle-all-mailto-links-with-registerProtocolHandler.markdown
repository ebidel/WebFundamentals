<<<<<<< HEAD
---
rss: false
layout: update
published: true

collection: updates
category: chrome
product: chrome
type: news
date: 2012-02-08

title: "Getting Gmail to handle all mailto: links with registerProtocolHandler"
description: ""
article:
  written_on: 2012-02-08
  updated_on: 2012-02-08
authors:
  - paulirish
permalink: /updates/2012/02/Getting-Gmail-to-handle-all-mailto-links-with-registerProtocolHandler
---
<p>If you use Gmail you may become frustrated when you click a <code>mailto:</code> link by accident and now your desktop client of Outlook or Mail starts up.

Thanks to <code>navigator.registerProtocolHandler()</code> (<a href="http://updates.html5rocks.com/2011/06/Registering-a-custom-protocol-handler">which we've covered here before</a>) you can wire up Gmail as your default mail client for all <code>mailto:</code> links in Chrome  and Firefox.
</p>

<img alt="Screenshot of registerProtocolHandler prompt" src="{{site.baseurl}}/updates/2012-02-08-getting-gmail-to-handle-all-mailto-links-with-registerprotocolhandler/registerprotocolhandler-prompt.jpg" style="display:block; margin: 10px auto; border: 3px solid #999; box-shadow: 2px 2px 5px #ccc">

Here's how: 

<ol>
<li>First, open up a Gmail tab. You <em>must</em> do this from the Gmail tab, not your html5rocks one. :)
<li>Open your javascript console (<kbd>cmd-opt-j</kbd> on Mac, <kbd>ctrl-shift-j</kbd> on Windows) and enter:
<li><pre>navigator.registerProtocolHandler("mailto",
                                  "https://mail.google.com/mail/?extsrc=mailto&url=%s",
                                  "Gmail");</pre>
<li>Accept the confirmation from the browser.
<li>Click <a href="mailto:yourbestfriend@example.com?subject=registerProtocolHandler()%20FTW!&amp;body=Check%20out%20what%20I%20learned%20at%20http%3A%2F%2Fupdates.html5rocks.com%2F2012%2F02%2FGetting-Gmail-to-handle-all-mailto-links-with-registerProtocolHandler%0A%0APlus%2C%20flawless%20handling%20of%20the%20subject%20and%20body%20parameters.%20Bonus%20from%20RFC%202368!" target="_blank">this mailto: link</a> to test out your new Gmail mailto hookup!
</ol>

<p>Boom. Enjoy.</p>

<p>If you ever need to removing this setting, you can do that at <code>chrome://settings/handlers</code> in Chrome and <kbd>Preferences->Applications->mailto</kbd> in Firefox.</p>

=======
---
rss: false
layout: update
published: true

collection: updates
category: chrome
product: chrome
type: news
date: 2012-02-08

title: "Getting Gmail to handle all mailto: links with registerProtocolHandler"
description: ""
article:
  written_on: 2012-02-08
  updated_on: 2012-02-08
authors:
  - paulirish
tags:
  - api
  - business
permalink: /updates/2012/02/Getting-Gmail-to-handle-all-mailto-links-with-registerProtocolHandler
---
<p>If you use Gmail you may become frustrated when you click a <code>mailto:</code> link by accident and now your desktop client of Outlook or Mail starts up.

Thanks to <code>navigator.registerProtocolHandler()</code> (<a href="http://updates.html5rocks.com/2011/06/Registering-a-custom-protocol-handler">which we've covered here before</a>) you can wire up Gmail as your default mail client for all <code>mailto:</code> links in Chrome  and Firefox.
</p>

<img alt="Screenshot of registerProtocolHandler prompt" src="{{site.baseurl}}/updates/2012-02-08-getting-gmail-to-handle-all-mailto-links-with-registerprotocolhandler/registerprotocolhandler-prompt.jpg" style="display:block; margin: 10px auto; border: 3px solid #999; box-shadow: 2px 2px 5px #ccc">

Here's how: 

<ol>
<li>First, open up a Gmail tab. You <em>must</em> do this from the Gmail tab, not your html5rocks one. :)
<li>Open your javascript console (<kbd>cmd-opt-j</kbd> on Mac, <kbd>ctrl-shift-j</kbd> on Windows) and enter:
<li><pre>navigator.registerProtocolHandler("mailto",
                                  "https://mail.google.com/mail/?extsrc=mailto&url=%s",
                                  "Gmail");</pre>
<li>Accept the confirmation from the browser.
<li>Click <a href="mailto:yourbestfriend@example.com?subject=registerProtocolHandler()%20FTW!&amp;body=Check%20out%20what%20I%20learned%20at%20http%3A%2F%2Fupdates.html5rocks.com%2F2012%2F02%2FGetting-Gmail-to-handle-all-mailto-links-with-registerProtocolHandler%0A%0APlus%2C%20flawless%20handling%20of%20the%20subject%20and%20body%20parameters.%20Bonus%20from%20RFC%202368!" target="_blank">this mailto: link</a> to test out your new Gmail mailto hookup!
</ol>

<p>Boom. Enjoy.</p>

<p>If you ever need to removing this setting, you can do that at <code>chrome://settings/handlers</code> in Chrome and <kbd>Preferences->Applications->mailto</kbd> in Firefox.</p>

>>>>>>> d9502f97
<br><|MERGE_RESOLUTION|>--- conflicted
+++ resolved
@@ -1,4 +1,3 @@
-<<<<<<< HEAD
 ---
 rss: false
 layout: update
@@ -42,52 +41,4 @@
 
 <p>If you ever need to removing this setting, you can do that at <code>chrome://settings/handlers</code> in Chrome and <kbd>Preferences->Applications->mailto</kbd> in Firefox.</p>
 
-=======
----
-rss: false
-layout: update
-published: true
-
-collection: updates
-category: chrome
-product: chrome
-type: news
-date: 2012-02-08
-
-title: "Getting Gmail to handle all mailto: links with registerProtocolHandler"
-description: ""
-article:
-  written_on: 2012-02-08
-  updated_on: 2012-02-08
-authors:
-  - paulirish
-tags:
-  - api
-  - business
-permalink: /updates/2012/02/Getting-Gmail-to-handle-all-mailto-links-with-registerProtocolHandler
----
-<p>If you use Gmail you may become frustrated when you click a <code>mailto:</code> link by accident and now your desktop client of Outlook or Mail starts up.
-
-Thanks to <code>navigator.registerProtocolHandler()</code> (<a href="http://updates.html5rocks.com/2011/06/Registering-a-custom-protocol-handler">which we've covered here before</a>) you can wire up Gmail as your default mail client for all <code>mailto:</code> links in Chrome  and Firefox.
-</p>
-
-<img alt="Screenshot of registerProtocolHandler prompt" src="{{site.baseurl}}/updates/2012-02-08-getting-gmail-to-handle-all-mailto-links-with-registerprotocolhandler/registerprotocolhandler-prompt.jpg" style="display:block; margin: 10px auto; border: 3px solid #999; box-shadow: 2px 2px 5px #ccc">
-
-Here's how: 
-
-<ol>
-<li>First, open up a Gmail tab. You <em>must</em> do this from the Gmail tab, not your html5rocks one. :)
-<li>Open your javascript console (<kbd>cmd-opt-j</kbd> on Mac, <kbd>ctrl-shift-j</kbd> on Windows) and enter:
-<li><pre>navigator.registerProtocolHandler("mailto",
-                                  "https://mail.google.com/mail/?extsrc=mailto&url=%s",
-                                  "Gmail");</pre>
-<li>Accept the confirmation from the browser.
-<li>Click <a href="mailto:yourbestfriend@example.com?subject=registerProtocolHandler()%20FTW!&amp;body=Check%20out%20what%20I%20learned%20at%20http%3A%2F%2Fupdates.html5rocks.com%2F2012%2F02%2FGetting-Gmail-to-handle-all-mailto-links-with-registerProtocolHandler%0A%0APlus%2C%20flawless%20handling%20of%20the%20subject%20and%20body%20parameters.%20Bonus%20from%20RFC%202368!" target="_blank">this mailto: link</a> to test out your new Gmail mailto hookup!
-</ol>
-
-<p>Boom. Enjoy.</p>
-
-<p>If you ever need to removing this setting, you can do that at <code>chrome://settings/handlers</code> in Chrome and <kbd>Preferences->Applications->mailto</kbd> in Firefox.</p>
-
->>>>>>> d9502f97
 <br>