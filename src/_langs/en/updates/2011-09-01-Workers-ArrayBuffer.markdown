--- conflicted
+++ resolved
@@ -1,6 +1,4 @@
-<<<<<<< HEAD
 ---
-
 rss: false
 layout: update
 published: true
@@ -56,65 +54,4 @@
 
 Typed array I/O makes intense image manipulation, sound processing, and heavy webgl calculations much more feasible. For example, one could [read a File as an array buffer](http://www.html5rocks.com/en/tutorials/file/dndfiles/#toc-reading-files) or [fetch a Blob using XHR2](http://www.html5rocks.com/en/tutorials/file/xhr2/#toc-reponseTypeArrayBuffer) and pass the result directly to a worker. No more base64 encoding the data :)
 
-In my opinion this is one of those nitpicks workers should have included from the start. It just makes sense.
-=======
----
-
-rss: false
-layout: update
-published: true
-
-collection: updates
-category: chrome
-product: chrome
-type: news
-date: 2011-09-11
-
-title: "Workers ♥ ArrayBuffer"
-description: ""
-article:
-  written_on: 2011-09-01
-  updated_on: 2011-09-01
-authors:
-  - ericbidelman
-tags:
-  - binary
-  - workers
-  - code
-  - announcement
-permalink: /updates/2011/09/Workers-ArrayBuffer
----
-As of <strike>[crbug.com/73313](http://crbug.com/73313)</strike>, Chrome 13 and FF5 support sending an `ArrayBuffer` (or Typed Array) to/from a Web Worker. For example:
-
-*worker.js*
-
-{% highlight javascript %}
-self.onmessage = function(e) {
-  var uInt8Array = e.data;
-  postMessage("Inside worker.js: uInt8Array.toString() = " + uInt8Array.toString());
-  postMessage("Inside worker.js: uInt8Array.byteLength = " + uInt8Array.byteLength);
-};
-{% endhighlight %}
-
-*main.html*
-
-{% highlight javascript %}
-var uInt8Array = new Uint8Array(new ArrayBuffer(10));
-for (var i = 0; i < uInt8Array.length; ++i) {
-  uInt8Array[i] = i * 2; // [0, 2, 4, 6, 8,...]
-}
-
-console.log('uInt8Array.toString() = ' + uInt8Array.toString());
-console.log('uInt8Array.byteLength = ' + uInt8Array.byteLength);
-
-worker.postMessage(uInt8Array);
-{% endhighlight %}
-
-Why is this exciting?...binary data!
-
-Instead of the browser serializing your `postMessage()` data to a JSON object, it uses the [structured clone algorithm](https://developer.mozilla.org/en/DOM/The_structured_clone_algorithm) to copy the `ArrayBuffer` to the worker's context, and vice versa. This opens up a real potential for workers that we haven't seen before. That is, being able to easily pass binary data between main app and worker thread.
-
-Typed array I/O makes intense image manipulation, sound processing, and heavy webgl calculations much more feasible. For example, one could [read a File as an array buffer](http://www.html5rocks.com/en/tutorials/file/dndfiles/#toc-reading-files) or [fetch a Blob using XHR2](http://www.html5rocks.com/en/tutorials/file/xhr2/#toc-reponseTypeArrayBuffer) and pass the result directly to a worker. No more base64 encoding the data :)
-
-In my opinion this is one of those nitpicks workers should have included from the start. It just makes sense.
->>>>>>> d9502f97
+In my opinion this is one of those nitpicks workers should have included from the start. It just makes sense.