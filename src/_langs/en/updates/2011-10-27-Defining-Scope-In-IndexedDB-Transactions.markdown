--- conflicted
+++ resolved
@@ -1,4 +1,3 @@
-<<<<<<< HEAD
 ---
 rss: false
 layout: update
@@ -63,73 +62,4 @@
 * More details on <a href="https://developer.mozilla.org/en/IndexedDB">IndexedDB at MDN</a>
 * A full example on <a href="http://www.html5rocks.com/en/tutorials/indexeddb/todo/">how to use indexedDB in a simple ToDo list web app</a>
 
-So until next time... keep pushing the web to near territories.
-=======
----
-rss: false
-layout: update
-published: true
-
-collection: updates
-category: chrome
-product: chrome
-type: news
-date: 2011-10-27
-
-title: "Defining Scope In IndexedDB Transactions"
-description: ""
-article:
-  written_on: 2011-10-27
-  updated_on: 2011-10-27
-authors:
-  - greenido
-tags:
-  - indexeddb
-  - chrome
-  - offline
-  - business
-permalink: /updates/2011/10/Defining-Scope-In-IndexedDB-Transactions
----
-What is IndexedDB?
-IndexedDB is an evolving web standard for storage of significant amounts of structured data in the browser and for high performance searches on this data using indexes. In other words, IndexedDB is an object store. It is not the same as a relational database, which has tables with collections rows and columns. It is an important and fundamental difference that affects the way that you design and build your applications (more on the - <a href="https://developer.mozilla.org/en/IndexedDB/Basic_Concepts_Behind_IndexedDB#Database">basic concepts</a>).
-
-So what is new?
-Changes my friends... we have some changes that are going to throw some errors if we don't handle them with simple syntax change.
-
-From version 17 onwards, Chrome  will now throw an error if an IndexedDB transaction is not scoped to an object store. Since all reading and writing of data are done within transactions, we need to create a transaction on a database, specify the scope (such as which object stores you want to access) and determine the kind of access (read only or write).
-
-What does it means in code?
-Well, instead of passing an empty array to our database.transaction:
-
-{% highlight javascript %}
-var transaction = db.transaction([], IDBTransaction.READ_ONLY);
-{% endhighlight %}
-
-You should scope to a particular object store, or list of object stores:
-
-{% highlight javascript %}
-// all stores (equivalent to what use to be marked as empty array. )
-var transaction = db.transaction(db.objectStoreNames, IDBTransaction.READ_ONLY);
-
-// multiple stores:
-var transaction = db.transaction(['ObjectStoreName1', 'ObjectStoreName2'],
-    IDBTransaction.READ_ONLY);
-
-// single store - these are equivalent
-var transaction = db.transaction(['ObjectStoreName'], IDBTransaction.READ_ONLY);
-var transaction = db.transaction('ObjectStoreName', IDBTransaction.READ_ONLY);
-{% endhighlight %}
-
-You can speed up data access by using the right scope and mode in the transaction. Here's a couple of tips:
-When defining the scope, specify only the object stores you need. This way, you can run multiple transactions with non-overlapping scopes concurrently.
-Only specify a `READ_WRITE` transaction mode when necessary. You can concurrently run multiple `READ_ONLY` transactions with overlapping scopes, but you can have only one `READ_WRITE` transaction for an object store.
-
-
-Other sources:
-
-* The update on <a href="http://goo.gl/LSuLF">chromium.org<a/>
-* More details on <a href="https://developer.mozilla.org/en/IndexedDB">IndexedDB at MDN</a>
-* A full example on <a href="http://www.html5rocks.com/en/tutorials/indexeddb/todo/">how to use indexedDB in a simple ToDo list web app</a>
-
-So until next time... keep pushing the web to near territories.
->>>>>>> 5932b2b6
+So until next time... keep pushing the web to near territories.