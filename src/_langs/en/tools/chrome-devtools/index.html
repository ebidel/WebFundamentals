---
rss: false
layout: devtools
<<<<<<< HEAD
description: "Chrome's built-in authoring and debugging tool."
=======
description: "The Chrome DevTools are a set of web authoring and debugging tools built into Google Chrome."
>>>>>>> 01aeee9a
class: starter-kit
title: Chrome DevTools
id: chrome-devtools
collection: tools
feedName: Google Web Developers
feedPath: feed.xml

panels:
  - title: Elements
    img: /web/tools/chrome-devtools/images/elements.jpg
    anchor: elements-panel-inspect-dom-and-styles
  - title: Network
    img: /web/tools/chrome-devtools/images/network.jpg
    anchor: network-panel-monitor-network-performance
  - title: Sources
    img: /web/tools/chrome-devtools/images/sources.jpg
    anchor: sources-panel-debug-javascript-with-breakpoints
  - title: Timeline
    img: /web/tools/chrome-devtools/images/timeline.jpg
    anchor: timeline-panel-record-and-analyze-page-activity
  - title: Profiles
    img: /web/tools/chrome-devtools/images/profiles.jpg
    anchor: profiles-panel-profile-execution-time-and-memory-usage
  - title: Resources
    img: /web/tools/chrome-devtools/images/resources.jpg
    anchor: resources-panel-inspect-storage
  - title: Console
    img: /web/tools/chrome-devtools/images/console.jpg
    anchor: console-panel-interact-with-page
  - title: Device Mode
    img: /web/tools/chrome-devtools/images/devicemode.jpg
    anchor: work-in-device-mode
---

<div class="devtools">

	<header class="tools-header">
		<div class="container">

			<p class="headliner">Chrome DevTools</p>

      <div class="sideliner">
        <div class="desc">Chrome's built-in authoring and debugging tool.</div>
        <a class="toolbutton" href="#learnmore">LEARN MORE ▾</a>
        <div class="social">
          <a href="https://github.com/GoogleChrome"><img src="/web/imgs/icons/github-circle.svg" alt="Github"></a>
          <a href="https://plus.google.com/+GoogleChromeDevelopers"><img src="/web/imgs/icons/google-plus-box.svg" alt="Google+"></a>
          <a href="https://twitter.com/ChromeDevTools"><img src="/web/imgs/icons/twitter.svg" alt="Twitter"></a>
          <a href="http://stackoverflow.com/questions/tagged/google-chrome-devtools"><img src="/web/imgs/icons/stackoverflow.svg" alt="Stack Overflow"></a>
          <a href="https://www.youtube.com/user/ChromeDevelopers"><img src="/web/imgs/icons/youtube-play.svg" alt="YouTube"></a>
        </div>       
      </div>

		</div>

    <div id="learnmore" class="container flex devtools-learnmore">

      <div class="devtools-overview">
        <p>The Chrome DevTools are a set of web authoring and debugging tools built into Google Chrome. They provide web developers deep access into the internals of the browser and their web application. Use the DevTools to efficiently track down layout issues, set JavaScript breakpoints, and get insights for code optimization.</p>
        <div class="note">Note: If you are a web developer and want to get the latest version of DevTools, you should use <a href="https://tools.google.com/dlpage/chromesxs">Google Chrome Canary</a>.</div>
      </div>

      <div class="devtools-access">
        <p>To open the DevTools, open a site or app in Chrome, then:</p>
        <ul>
          <li>Select the <strong>Chrome menu</strong> at the top-right of your browser window, then select <strong>Tools > Developer Tools</strong>.</li>
          <li>Right-click on any page element and select Inspect Element.</li>
          <li>Use <kbd class="kbd">Ctrl</kbd>+<kbd class="kbd">Shift</kbd>+<kbd class="kbd">I</kbd> (or <kbd class="kbd">Cmd</kbd>+<kbd class="kbd">Opt</kbd>+<kbd class="kbd">I</kbd> on Mac) (<a href="https://developer.chrome.com/devtools/docs/shortcuts">more shortcuts</a>)</li>
        </ul>
        <a class="toolbutton continue" href="/web/tools/setup/workspace/setup-devtools">CONTINUE READING</a>
      </div>

    </div>
	</header>

{% if page.articles.updates %}

  {% assign count = '' %}
  {% assign updates = page.articles.updates | sort: 'date' | reverse  %}
  {% for article in updates limit: 20 %}
  {% if count.size < 1 %}
  {% if article.type == "news" and article.tags contains "digest"  %}
  {% if article.product == "chrome-devtools" %}

    <div class="devtools-news-teaser">
      <div class="container flex">
        <div class="title">
          <h4><a href="{{site.baseurl}}{{article.url | canonicalize}}">DevTools Digest</a></h4>
          <p class="date">{{ article.article.written_on | date: '%B %d, %Y' }}</p>
          <div class="explainer">
            The latest features and community updates. Delivered <a href="/web/updates/chrome-devtools/news">every month</a>.
          </div>
        </div>

        {% for teaser in article.teaserblocks %}
        <div class="teaser">
          <a href="{{site.baseurl}}{{article.url | canonicalize}}"><img src="{{teaser.image}}"></a>
          <div>
            <a href="{{site.baseurl}}{{article.url | canonicalize}}">
              <h5>{{teaser.heading}}</h5>
              <p>{{teaser.description}}</p>
            </a>
          </div>
        </div>       
        {% endfor %}

      </div>
    </div>

    {% capture count %}{{ count }}*{% endcapture %}

  {% endif %}
  {% endif %}
  {% endif %}
  {% endfor %}

{% endif %}

<a name="docs"></a>
  <div class="tools-home">

    <div class="container tools-docs-listing">

      <div>

        <h3>Action-oriented tutorials</h3>

        <ul class="doclist">
            {% for guide in page.articles.tools %}
            {% if guide.published != false and (guide.is_localized != true or page.langcode == guide.langcode) %}
            <li class="theme--{{ guide.id }}">
              <a href="{{site.baseurl}}{{guide.url | clean | localize_link:guide }}" title="{{guide.title}}">
                <h4>{{guide.title}}</h4>
              </a>
              <ul>
                {% for subguide in page.articles.[guide.id] %}
                {% if subguide.published != false and (subguide.is_localized != true or page.langcode == subguide.langcode) %}
                <li>
                  <a href="{{site.baseurl}}{{subguide.url | clean | localize_link:subguide }}" title="{{subguide.title}}">
                    {{subguide.title}}
                  </a>
                </li>
                {% endif %}
                {% endfor %}
              </ul>
            </li>
            {% endif %}
            {% endfor %}
        </ul>

        <h3>Reference / Configuration</h3>

        <ul class="doclist">

            <li>
              <h4>Settings &amp; Commands</h4>
              <ul>
                <li><a href="/web/tools/javascript/command-line/command-line-reference">Command Line API</a></li>
                <li><a href="/web/tools/iterate/inspect-styles/shortcuts">Keyboard Shortcuts</a></li>
                <li><a href="https://developer.chrome.com/devtools/docs/settings">Settings</a></li>
              </ul>
            </li>

            <li>
              <h4>Extending DevTools</h4>
              <ul>
                <li><a href="https://developer.chrome.com/devtools/docs/integrating">Integrating with DevTools &amp; Chrome</a></li>
                <li><a href="https://developer.chrome.com/extensions/devtools">DevTools Extensions API</a></li>
                <li><a href="https://developer.chrome.com/devtools/docs/debugger-protocol">Remote Debugging Protocol</a></li>
              </ul>
            </li>

            <li class="note-why">
              <h4>Why are some docs on another site?</h4>
              <p>While you'll get plenty of information of how to use DevTools here, our old home will stay around for a bit and provide you with info on how to extend DevTools.</p>
            </li>
            
        </ul>

      </div>

      {% assign guides1 = page.articles.setup  %}
      {% assign guides2 = page.articles.iterate  %}
      {% assign guides3 = page.articles.javascript  %}
      {% assign guides4 = page.articles.profile-performance  %}
      {% assign combined = guides1 | wfconcat: guides2 | wfconcat: guides3 | wfconcat: guides4  %}

      <div>

        <h3>Per-Panel Documentation</h3>

        <ul class="doclist by-panel">
          {% for panel in page.panels %}
          {% capture lowerPanelTitle %}{{ panel.title | downcase }}{% endcapture %}
          <li>
            <a href="/web/tools/setup/workspace/setup-devtools#{{panel.anchor}}"><img src="{{panel.img}}"></a>
            <h4><a href="/web/tools/setup/workspace/setup-devtools#{{panel.anchor}}">{{panel.title}}</a></h4>
            <ul>
              {% for guide in combined %}
              {% if guide.panel == lowerPanelTitle and guide.published != false and (guide.is_localized != true or page.langcode == guide.langcode) %}
              <li>
                <a href="{{site.baseurl}}{{guide.url | clean | localize_link:guide }}" title="{{guide.title}}">
                  {{guide.title}}
                </a>
              </li>
              {% endif %}
              {% endfor %}
            </ul>
          </li>        
          {% endfor %}
        </ul>
      </div>

    </div>

	</div>

{% if page.articles.updates %}

  <div class="tools-updates devtools-updates">
    <div class="container">
      <h3><a href="/web/updates/chrome-devtools">Tips &amp; Tricks <span>All tips &amp; updates</span></a></h3>
      {% include modules/latest_updates.liquid limit=3 product="chrome-devtools" type="tip" %}
    </div>
  </div>

{% endif %}
	
</div><|MERGE_RESOLUTION|>--- conflicted
+++ resolved
@@ -1,11 +1,7 @@
 ---
 rss: false
 layout: devtools
-<<<<<<< HEAD
-description: "Chrome's built-in authoring and debugging tool."
-=======
-description: "The Chrome DevTools are a set of web authoring and debugging tools built into Google Chrome."
->>>>>>> 01aeee9a
+description: "The Chrome DevTools are Chrome's built-in authoring and debugging tool."
 class: starter-kit
 title: Chrome DevTools
 id: chrome-devtools
